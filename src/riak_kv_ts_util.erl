%% -------------------------------------------------------------------
%%
%% riak_kv_ts_util: supporting functions for timeseries code paths
%%
%% Copyright (c) 2016 Basho Technologies, Inc.  All Rights Reserved.
%%
%% This file is provided to you under the Apache License,
%% Version 2.0 (the "License"); you may not use this file
%% except in compliance with the License.  You may obtain
%% a copy of the License at
%%
%%   http://www.apache.org/licenses/LICENSE-2.0
%%
%% Unless required by applicable law or agreed to in writing,
%% software distributed under the License is distributed on an
%% "AS IS" BASIS, WITHOUT WARRANTIES OR CONDITIONS OF ANY
%% KIND, either express or implied.  See the License for the
%% specific language governing permissions and limitations
%% under the License.
%%
%% -------------------------------------------------------------------

%% @doc Various functions related to timeseries.

-module(riak_kv_ts_util).

-export([
         api_call_to_perm/1,
         apply_timeseries_bucket_props/2,
         build_sql_record/3,
         encode_typeval_key/1,
         get_column_types/2,
         get_table_ddl/1,
         lk/1,
         make_ts_keys/3,
         maybe_parse_table_def/2,
         pk/1,
         queried_table/1,
         sql_record_to_tuple/1,
         sql_to_cover/4,
         table_to_bucket/1,
         validate_rows/2
        ]).
-export([explain_query/1, explain_query/2]).
-export([explain_query_print/1]).

-type api_call() :: get | put | delete | listkeys | coverage |
                    query_create_table | query_select | query_describe.
-spec api_call_to_perm(api_call()) -> string().
api_call_to_perm(get) ->
    "riak_ts.get";
api_call_to_perm(put) ->
    "riak_ts.put";
api_call_to_perm(delete) ->
    "riak_ts.delete";
api_call_to_perm(listkeys) ->
    "riak_ts.listkeys";
api_call_to_perm(coverage) ->
    "riak_ts.coverage";
api_call_to_perm(query_create_table) ->
    "riak_ts.query_create_table";
api_call_to_perm(query_select) ->
    "riak_ts.query_select";
api_call_to_perm(query_describe) ->
    "riak_ts.query_describe".


-type api_call() :: get | put | delete | listkeys | coverage |
                    query_create_table | query_select | query_describe.
-spec api_call_to_perm(api_call()) -> string().
api_call_to_perm(get) ->
    "riak_ts.get";
api_call_to_perm(put) ->
    "riak_ts.put";
api_call_to_perm(delete) ->
    "riak_ts.delete";
api_call_to_perm(listkeys) ->
    "riak_ts.listkeys";
api_call_to_perm(coverage) ->
    "riak_ts.coverage";
api_call_to_perm(query_create_table) ->
    "riak_ts.query_create_table";
api_call_to_perm(query_select) ->
    "riak_ts.query_select";
api_call_to_perm(query_describe) ->
    "riak_ts.query_describe".


%% NOTE on table_to_bucket/1: Clients will work with table
%% names. Those names map to a bucket type/bucket name tuple in Riak,
%% with both the type name and the bucket name matching the table.
%%
%% Thus, as soon as code transitions from dealing with timeseries
%% concepts to Riak KV concepts, the table name must be converted to a
%% bucket tuple. This function is a convenient mechanism for doing so
%% and making that transition more obvious.

%%-include("riak_kv_wm_raw.hrl").
-include_lib("riak_ql/include/riak_ql_ddl.hrl").
-include("riak_kv_ts.hrl").

%% riak_ql_ddl:is_query_valid expects a tuple, not a SQL record
sql_record_to_tuple(?SQL_SELECT{'FROM'   = From,
                                'SELECT' = #riak_sel_clause_v1{clause=Select},
                                'WHERE'  = Where}) ->
    {From, Select, Where}.

%% Convert the proplist obtained from the QL parser
build_sql_record(select, SQL, Cover) ->
    T = proplists:get_value(tables, SQL),
    F = proplists:get_value(fields, SQL),
    L = proplists:get_value(limit, SQL),
    W = proplists:get_value(where, SQL),
    case is_binary(T) of
        true ->
            {ok,
             ?SQL_SELECT{'SELECT'   = #riak_sel_clause_v1{clause = F},
                         'FROM'     = T,
                         'WHERE'    = W,
                         'LIMIT'    = L,
                         helper_mod = riak_ql_ddl:make_module_name(T),
                         cover_context = Cover}
            };
        false ->
            {error, <<"Must provide exactly one table name">>}
    end;
build_sql_record(describe, SQL, _Cover) ->
    D = proplists:get_value(identifier, SQL),
    {ok, #riak_sql_describe_v1{'DESCRIBE' = D}};
build_sql_record(insert, SQL, _Cover) ->
    T = proplists:get_value(table, SQL),
    case is_binary(T) of
        true ->
            Mod = riak_ql_ddl:make_module_name(T),
            %% If columns are not specified, all columns are implied
            F = riak_ql_ddl:insert_sql_columns(Mod, proplists:get_value(fields, SQL, [])),
            V = proplists:get_value(values, SQL),
            {ok, #riak_sql_insert_v1{'INSERT'   = T,
                                     fields     = F,
                                     values     = V,
                                     helper_mod = Mod
                                    }};
        false ->
            {error, <<"Must provide exactly one table name">>}
    end.


%% Useful key extractors for functions (e.g., in get or delete code
%% paths) which are agnostic to whether they are dealing with TS or
%% non-TS data
pk({PK, _LK}) ->
    PK;
pk(NonTSKey) ->
    NonTSKey.

lk({_PK, LK}) ->
    LK;
lk(NonTSKey) ->
    NonTSKey.

%% Utility API to limit some of the confusion over tables vs buckets
table_to_bucket(Table) when is_binary(Table) ->
    {Table, Table}.


-spec queried_table(#riak_sql_describe_v1{} | ?SQL_SELECT{} | #riak_sql_insert_v1{}) -> binary().
%% Extract table name from various sql records.
queried_table(#riak_sql_describe_v1{'DESCRIBE' = Table}) -> Table;
queried_table(?SQL_SELECT{'FROM' = Table})               -> Table;
queried_table(#riak_sql_insert_v1{'INSERT' = Table})     -> Table.


-spec get_table_ddl(binary()) ->
                           {ok, module(), ?DDL{}} |
                           {error, term()}.
%% Check that Table is in good standing and ready for TS operations
%% (its bucket type has been activated and it has a DDL in its props)
get_table_ddl(Table) when is_binary(Table) ->
    case riak_core_bucket:get_bucket(table_to_bucket(Table)) of
        {error, _} = Error ->
            Error;
        [_|_] ->
            Mod = riak_ql_ddl:make_module_name(Table),
            case catch Mod:get_ddl() of
                {_, {undef, _}} ->
                    {error, missing_helper_module};
                DDL ->
                    {ok, Mod, DDL}
            end
    end.


%%
-spec apply_timeseries_bucket_props(DDL::?DDL{},
                                    Props1::[proplists:property()]) ->
        {ok, Props2::[proplists:property()]}.
apply_timeseries_bucket_props(DDL, Props1) ->
    Props2 = lists:keystore(
        <<"write_once">>, 1, Props1, {<<"write_once">>, true}),
    Props3 = lists:keystore(
        <<"ddl">>, 1, Props2, {<<"ddl">>, DDL}),
    {ok, Props3}.


-spec maybe_parse_table_def(BucketType :: binary(),
                            Props :: list(proplists:property())) ->
        {ok, Props2 :: [proplists:property()]} | {error, any()}.
%% Given bucket properties, transform the `<<"table_def">>' property if it
%% exists to riak_ql DDL and store it under the `<<"ddl">>' key, table_def
%% is removed.
maybe_parse_table_def(BucketType, Props) ->
    case lists:keytake(<<"table_def">>, 1, Props) of
        false ->
            {ok, Props};
        {value, {<<"table_def">>, TableDef}, PropsNoDef} ->
            case catch riak_ql_parser:ql_parse(
                         riak_ql_lexer:get_tokens(binary_to_list(TableDef))) of
                {ddl, DDL = ?DDL{}, WithProps} ->
                    ok = assert_type_and_table_name_same(BucketType, DDL),
                    ok = try_compile_ddl(DDL),
                    MergedProps = merge_props_with_preference(
                                    PropsNoDef, WithProps),
                    ok = assert_write_once_not_false(BucketType, MergedProps),
                    apply_timeseries_bucket_props(DDL, MergedProps);
                {'EXIT', {Reason, _}} ->
                    % the lexer throws exceptions, the reason should always be a
                    % binary
                    {error, Reason};
                {error, {_LineNo, riak_ql_parser, Reason}} ->
                    % the parser returns errors, the reason should always be a
                    % binary
                    {error, Reason};
                {error, _} = E ->
                    E
            end
    end.

%% Time series must always use write_once so throw an error if the write_once
%% property is ever set to false. This prevents a user thinking they have
%% disabled write_once when it has been set to true internally.
assert_write_once_not_false(BucketType, Props) ->
    case lists:keyfind(<<"write_once">>, 1, Props) of
        {<<"write_once">>, false} ->
            throw({error,
                   {write_once,
                    flat_format(
                      "Time series bucket type ~s has write_once == false", [BucketType])}});
        _ ->
            ok
    end.

-spec merge_props_with_preference(proplists:proplist(), proplists:proplist()) ->
                                         proplists:proplist().
%% If same keys appear in RpbBucketProps as well as embedded in the
%% query ("CREATE TABLE ... WITH"), we merge the two proplists giving
%% preference to the latter.
merge_props_with_preference(PbProps, WithProps) ->
    lists:foldl(
      fun({K, _} = P, Acc) -> lists:keystore(K, 1, Acc, P) end,
      PbProps, WithProps).

%% Ensure table name in DDL and bucket type are the same.
assert_type_and_table_name_same(BucketType, ?DDL{table = BucketType}) ->
    ok;
assert_type_and_table_name_same(BucketType1, ?DDL{table = BucketType2}) ->
    throw({error,
           {table_name,
            flat_format(
              "Time series bucket type and table name do not match (~s != ~s)",
              [BucketType1, BucketType2])}}).

%% Attempt to compile the DDL but don't do anything with the output, this is
%% catch failures as early as possible. Also the error messages are easy to
%% return at this point.
try_compile_ddl(DDL) ->
    {_, AST} = riak_ql_ddl_compiler:compile(DDL),
    {ok, _, _} = compile:forms(AST),
    ok.


-spec make_ts_keys([riak_pb_ts_codec:ldbvalue()], ?DDL{}, module()) ->
                          {ok, {binary(), binary()}} |
                          {error, {bad_key_length, integer(), integer()}}.
%% Given a list of values (of appropriate types) and a DDL, produce a
%% partition and local key pair, which can be used in riak_client:get
%% to fetch TS objects.
make_ts_keys(CompoundKey, DDL = ?DDL{local_key = #key_v1{ast = LKParams},
                                     fields = Fields}, Mod) ->
    %% 1. use elements in Key to form a complete data record:
    KeyFields = [F || #param_v1{name = [F]} <- LKParams],
    Got = length(CompoundKey),
    Need = length(KeyFields),
    case {Got, Need} of
        {_N, _N} ->
            KeyAssigned = lists:zip(KeyFields, CompoundKey),
            VoidRecord = [{F, void} || #riak_field_v1{name = F} <- Fields],
            %% (void values will not be looked at in riak_ql_ddl:make_key;
            %% only LK-constituent fields matter)
            BareValues =
                list_to_tuple(
                  [proplists:get_value(K, KeyAssigned)
                   || {K, _} <- VoidRecord]),

            %% 2. make the PK and LK
            PK  = encode_typeval_key(
                    riak_ql_ddl:get_partition_key(DDL, BareValues, Mod)),
            LK  = encode_typeval_key(
                    riak_ql_ddl:get_local_key(DDL, BareValues, Mod)),
            {ok, {PK, LK}};
       {G, N} ->
            {error, {bad_key_length, G, N}}
    end.

-spec encode_typeval_key(list({term(), term()})) -> tuple().
%% Encode a time series key returned by riak_ql_ddl:get_partition_key/3,
%% riak_ql_ddl:get_local_key/3,
encode_typeval_key(TypeVals) ->
    list_to_tuple([Val || {_Type, Val} <- TypeVals]).


<<<<<<< HEAD
=======
%% Print the query explanation to the shell.
explain_query_print(QueryString) ->
    explain_query_print2(1, explain_query(QueryString)).

explain_query_print2(_, []) ->
    ok;
explain_query_print2(Index, [{Start, End, Filter}|Tail]) ->
    io:format("SUB QUERY ~p~n~s ~s~n~s~n",
        [Index,Start,filter_to_string(Filter),End]),
    explain_query_print2(Index+1, Tail).

%% Show some debug info about how a query is compiled into sub queries
%% and what key ranges are created.
explain_query(QueryString) ->
    {ok, ?SQL_SELECT{ 'FROM' = Table } = Select} =
        explain_compile_query(QueryString),
    {ok, _Mod, DDL} = get_table_ddl(Table),
    explain_query(DDL, Select).

%% Explain a query using the ddl and select records. The select can be a query
%% string.
%%
%% Have a flexible API because it is a debugging function.
explain_query(DDL, ?SQL_SELECT{} = Select) ->
    {ok, SubQueries} = riak_kv_qry_compiler:compile(DDL, Select, 10000),
    [explain_sub_query(SQ) || SQ <- SubQueries];
explain_query(DDL, QueryString) ->
    {ok, Select} = explain_compile_query(QueryString),
    explain_query(DDL, Select).

%%
explain_compile_query(QueryString) ->
    {ok, Q} = riak_ql_parser:parse(riak_ql_lexer:get_tokens(QueryString)),
    build_sql_record(select, Q, undefined).

%%
explain_sub_query(#riak_select_v1{ 'WHERE' = SubQueryWhere }) ->
    {_, StartKey1} = lists:keyfind(startkey, 1, SubQueryWhere),
    {_, EndKey1} = lists:keyfind(endkey, 1, SubQueryWhere),
    {_, Filter} = lists:keyfind(filter, 1, SubQueryWhere),
    explain_query_keys(StartKey1, EndKey1, Filter).

%%
explain_query_keys(StartKey1, EndKey1, Filter) ->
    StartKey2 = [[key_element_to_string(V), $/] || {_,_,V} <- StartKey1],
    EndKey2 = [[key_element_to_string(V), $/] || {_,_,V} <- EndKey1],
    case lists:keyfind(start_inclusive, 1, StartKey1) of
        {start_inclusive,true} ->
            StartKey3 = [">= ", StartKey2];
        _ ->
            StartKey3 = [">  ", StartKey2]
    end,
    case lists:keyfind(end_inclusive, 1, EndKey1) of
        {end_inclusive,true} ->
            EndKey3 = ["<= ", EndKey2];
        _ ->
            EndKey3 = ["<  ", EndKey2]
    end,
    {StartKey3, EndKey3, Filter}.

%%
key_element_to_string(V) when is_binary(V) -> varchar_quotes(V);
key_element_to_string(V) when is_float(V) -> mochinum:digits(V);
key_element_to_string(V) -> io_lib:format("~p", [V]).

%%
filter_to_string([]) ->
    "NO FILTER";
filter_to_string(Filter) ->
    ["FILTER ", filter_to_string2(Filter)].

%%
filter_to_string2({const,V}) ->
    key_element_to_string(V);
filter_to_string2({field,V,_}) ->
    V;
filter_to_string2({Op, A, B}) ->
    [filter_to_string2(A), op_to_string(Op), filter_to_string2(B)].

%%
op_to_string(and_) -> " AND ";
op_to_string(or_) -> " OR ";
op_to_string(Op) -> " " ++ atom_to_list(Op) ++ " ".

%%
varchar_quotes(V) ->
    <<"'", V/binary, "'">>.


>>>>>>> ab13f961
%% Give validate_rows/2 a DDL Module and a list of decoded rows,
%% and it will return a list of strings that represent the invalid rows indexes.
-spec validate_rows(module(), list(tuple())) -> list(string()).
validate_rows(Mod, Rows) ->
    ValidateFn = fun(X, {Acc, BadRowIdxs}) ->
        case Mod:validate_obj(X) of
            true -> {Acc+1, BadRowIdxs};
            _ -> {Acc+1, [integer_to_list(Acc) | BadRowIdxs]}
        end
    end,
    {_, BadRowIdxs} = lists:foldl(ValidateFn, {1, []}, Rows),
    lists:reverse(BadRowIdxs).


-spec get_column_types(list(binary()), module()) -> [riak_pb_ts_codec:tscolumntype()].
get_column_types(ColumnNames, Mod) ->
    [Mod:get_field_type([N]) || N <- ColumnNames].


%% Result from riak_client:get_cover is a nested list of coverage plan
%% because KV coverage requests are designed that way, but in our case
%% all we want is the singleton head

%% If any of the results from get_cover are errors, we want that tuple
%% to be the sole return value
sql_to_cover(_Client, [], _Bucket, Accum) ->
    lists:reverse(Accum);
sql_to_cover(Client, [SQL|Tail], Bucket, Accum) ->
    case Client:get_cover(riak_kv_qry_coverage_plan, Bucket, undefined,
                          {SQL, Bucket}) of
        {error, Error} ->
            {error, Error};
        [Cover] ->
            {Description, RangeReplacement} = reverse_sql(SQL),
            sql_to_cover(Client, Tail, Bucket, [{Cover, RangeReplacement,
                                                 Description}|Accum])
    end.


%% Generate a human-readable description of the target
%%     <<"<TABLE> / time > X and time < Y">>
%% Generate a start/end timestamp for future replacement in a query
reverse_sql(?SQL_SELECT{'FROM'  = Table,
                        'WHERE' = KeyProplist,
                        partition_key = PartitionKey}) ->
    QuantumField = identify_quantum_field(PartitionKey),
    RangeTuple = extract_time_boundaries(QuantumField, KeyProplist),
    Desc = derive_description(Table, QuantumField, RangeTuple),
    ReplacementValues = {QuantumField, RangeTuple},
    {Desc, ReplacementValues}.


derive_description(Table, Field, {{Start, StartInclusive}, {End, EndInclusive}}) ->
    StartOp = pick_operator(">", StartInclusive),
    EndOp = pick_operator("<", EndInclusive),
    unicode:characters_to_binary(
      flat_format("~ts / ~ts ~s ~B and ~ts ~s ~B",
                  [Table, Field, StartOp, Start,
                   Field, EndOp, End]), utf8).

pick_operator(LGT, true) ->
    LGT ++ "=";
pick_operator(LGT, false) ->
    LGT.

extract_time_boundaries(FieldName, WhereList) ->
    {FieldName, timestamp, Start} =
        lists:keyfind(FieldName, 1, proplists:get_value(startkey, WhereList, [])),
    {FieldName, timestamp, End} =
        lists:keyfind(FieldName, 1, proplists:get_value(endkey, WhereList, [])),
    StartInclusive = proplists:get_value(start_inclusive, WhereList, true),
    EndInclusive = proplists:get_value(end_inclusive, WhereList, false),
    {{Start, StartInclusive}, {End, EndInclusive}}.


%%%%%%%%%%%%
%% FRAGILE HORRIBLE BAD BAD BAD AST MANGLING
identify_quantum_field(#key_v1{ast = KeyList}) ->
    HashFn = find_hash_fn(KeyList),
    P_V1 = hd(HashFn#hash_fn_v1.args),
    hd(P_V1#param_v1.name).

find_hash_fn([]) ->
    throw(wtf);
find_hash_fn([#hash_fn_v1{}=Hash|_T]) ->
    Hash;
find_hash_fn([_H|T]) ->
    find_hash_fn(T).

%%%%%%%%%%%%


flat_format(Format, Args) ->
    lists:flatten(io_lib:format(Format, Args)).

%%%
%%% TESTS
%%%

-ifdef(TEST).
-include_lib("eunit/include/eunit.hrl").

helper_compile_def_to_module(SQL) ->
    Lexed = riak_ql_lexer:get_tokens(SQL),
    {ok, {DDL, _Props}} = riak_ql_parser:parse(Lexed),
    {module, Mod} = riak_ql_ddl_compiler:compile_and_load_from_tmp(DDL),
    {DDL, Mod}.

% basic family/series/timestamp
make_ts_keys_1_test() ->
    {DDL, Mod} = helper_compile_def_to_module(
        "CREATE TABLE table1 ("
        "a SINT64 NOT NULL, "
        "b SINT64 NOT NULL, "
        "c TIMESTAMP NOT NULL, "
        "PRIMARY KEY((a, b, quantum(c, 15, 's')), a, b, c))"),
    ?assertEqual(
        {ok, {{1,2,0}, {1,2,3}}},
        make_ts_keys([1,2,3], DDL, Mod)
    ).

% a two element key, still using the table definition field order
make_ts_keys_2_test() ->
    {DDL, Mod} = helper_compile_def_to_module(
        "CREATE TABLE table1 ("
        "a SINT64 NOT NULL, "
        "b TIMESTAMP NOT NULL, "
        "c SINT64 NOT NULL, "
        "PRIMARY KEY((a, quantum(b, 15, 's')), a, b))"),
    ?assertEqual(
        {ok, {{1,0}, {1,2}}},
        make_ts_keys([1,2], DDL, Mod)
    ).

make_ts_keys_3_test() ->
    {DDL, Mod} = helper_compile_def_to_module(
        "CREATE TABLE table2 ("
        "a SINT64 NOT NULL, "
        "b SINT64 NOT NULL, "
        "c TIMESTAMP NOT NULL, "
        "d SINT64 NOT NULL, "
        "PRIMARY KEY  ((d,a,quantum(c, 1, 's')), d,a,c))"),
    ?assertEqual(
        {ok, {{10,20,0}, {10,20,1}}},
        make_ts_keys([10,20,1], DDL, Mod)
    ).

make_ts_keys_4_test() ->
    {DDL, Mod} = helper_compile_def_to_module(
        "CREATE TABLE table2 ("
        "ax SINT64 NOT NULL, "
        "a SINT64 NOT NULL, "
        "b SINT64 NOT NULL, "
        "c TIMESTAMP NOT NULL, "
        "d SINT64 NOT NULL, "
        "PRIMARY KEY  ((ax,a,quantum(c, 1, 's')), ax,a,c))"),
    ?assertEqual(
        {ok, {{10,20,0}, {10,20,1}}},
        make_ts_keys([10,20,1], DDL, Mod)
    ).

-endif.<|MERGE_RESOLUTION|>--- conflicted
+++ resolved
@@ -43,27 +43,6 @@
         ]).
 -export([explain_query/1, explain_query/2]).
 -export([explain_query_print/1]).
-
--type api_call() :: get | put | delete | listkeys | coverage |
-                    query_create_table | query_select | query_describe.
--spec api_call_to_perm(api_call()) -> string().
-api_call_to_perm(get) ->
-    "riak_ts.get";
-api_call_to_perm(put) ->
-    "riak_ts.put";
-api_call_to_perm(delete) ->
-    "riak_ts.delete";
-api_call_to_perm(listkeys) ->
-    "riak_ts.listkeys";
-api_call_to_perm(coverage) ->
-    "riak_ts.coverage";
-api_call_to_perm(query_create_table) ->
-    "riak_ts.query_create_table";
-api_call_to_perm(query_select) ->
-    "riak_ts.query_select";
-api_call_to_perm(query_describe) ->
-    "riak_ts.query_describe".
-
 
 -type api_call() :: get | put | delete | listkeys | coverage |
                     query_create_table | query_select | query_describe.
@@ -318,8 +297,6 @@
     list_to_tuple([Val || {_Type, Val} <- TypeVals]).
 
 
-<<<<<<< HEAD
-=======
 %% Print the query explanation to the shell.
 explain_query_print(QueryString) ->
     explain_query_print2(1, explain_query(QueryString)).
@@ -409,7 +386,6 @@
     <<"'", V/binary, "'">>.
 
 
->>>>>>> ab13f961
 %% Give validate_rows/2 a DDL Module and a list of decoded rows,
 %% and it will return a list of strings that represent the invalid rows indexes.
 -spec validate_rows(module(), list(tuple())) -> list(string()).
