--- conflicted
+++ resolved
@@ -284,9 +284,6 @@
 encode_typeval_key(TypeVals) ->
     list_to_tuple([Val || {_Type, Val} <- TypeVals]).
 
-<<<<<<< HEAD
-=======
-
 -spec lk_to_pk(tuple(), ?DDL{}, module()) -> tuple().
 %% A simplified version of make_key/3 which only returns the PK.
 lk_to_pk(LKVals, DDL = ?DDL{local_key = #key_v1{ast = LKAst},
@@ -299,8 +296,6 @@
     encode_typeval_key(
       riak_ql_ddl:get_partition_key(DDL, DummyObject, Mod)).
 
-
->>>>>>> b0387585
 %% Print the query explanation to the shell.
 explain_query_print(QueryString) ->
     explain_query_print2(1, explain_query(QueryString)).
