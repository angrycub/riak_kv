%% -------------------------------------------------------------------
%%
%% riak_kv_ts_util: supporting functions for timeseries code paths
%%
%% Copyright (c) 2016 Basho Technologies, Inc.  All Rights Reserved.
%%
%% This file is provided to you under the Apache License,
%% Version 2.0 (the "License"); you may not use this file
%% except in compliance with the License.  You may obtain
%% a copy of the License at
%%
%%   http://www.apache.org/licenses/LICENSE-2.0
%%
%% Unless required by applicable law or agreed to in writing,
%% software distributed under the License is distributed on an
%% "AS IS" BASIS, WITHOUT WARRANTIES OR CONDITIONS OF ANY
%% KIND, either express or implied.  See the License for the
%% specific language governing permissions and limitations
%% under the License.
%%
%% -------------------------------------------------------------------

%% @doc Various functions related to timeseries.

-module(riak_kv_ts_util).

-export([
         apply_timeseries_bucket_props/3,
         build_sql_record/3,
         check_table_feature_supported/2,
         is_table_supported/2,
         encode_typeval_key/1,
         explain_query/1, explain_query/2,
         get_column_types/2,
         get_table_ddl/1,
         lk/1,
         maybe_parse_table_def/2,
         pk/1,
         queried_table/1,
         rm_rf/1,
         sql_record_to_tuple/1,
         sql_to_cover/6,
         table_to_bucket/1,
         validate_rows/2,
         varchar_to_timestamp/1
        ]).

-type ts_service_req() ::
    {ok, riak_kv_ts_svc:ts_requests(), {PermSpec::string(), Table::binary()}}.

-ifdef(TEST).
-include_lib("eunit/include/eunit.hrl").
-compile(export_all).
-endif.

%% NOTE on table_to_bucket/1: Clients will work with table
%% names. Those names map to a bucket type/bucket name tuple in Riak,
%% with both the type name and the bucket name matching the table.
%%
%% Thus, as soon as code transitions from dealing with timeseries
%% concepts to Riak KV concepts, the table name must be converted to a
%% bucket tuple. This function is a convenient mechanism for doing so
%% and making that transition more obvious.

%%-include("riak_kv_wm_raw.hrl").
-include_lib("riak_ql/include/riak_ql_ddl.hrl").
-include("riak_kv_ts.hrl").

-spec sql_record_to_tuple(?SQL_SELECT{}) -> {binary(), [tuple(2) | tuple(3)], list(), [tuple(2)]}.
%% riak_ql_ddl:is_query_valid expects a tuple, not a SQL record
sql_record_to_tuple(?SQL_SELECT{'FROM'   = From,
                                'SELECT' = #riak_sel_clause_v1{clause=Select},
                                'WHERE'  = Where,
                                'ORDER BY' = OrderBy}) ->
    {From, Select, Where, OrderBy}.

-spec build_sql_record(riak_kv_qry:query_type(), proplists:proplist(), proplists:proplist()) ->
                              {ok, ?SQL_SELECT{}} | {error, any()}.
build_sql_record(Command, SQL, Options) ->
    try build_sql_record_int(Command, SQL, Options) of
        {ok, Record} ->
            {ok, Record};
        ER ->
            ER
    catch
        throw:Atom ->
            {error, Atom}
    end.


%% Convert the proplist obtained from the QL parser
build_sql_record_int(select, SQL, _Options = undefined) ->
    build_sql_record_int(select, SQL, []);
build_sql_record_int(select, SQL, Options) ->
    AllowQBufReuse = proplists:get_value(allow_qbuf_reuse, Options),
    Cover          = proplists:get_value(cover, Options),
    if not (Cover == undefined orelse is_binary(Cover)) ->
            {error, bad_coverage_context};
       el/=se ->
            T = proplists:get_value(tables, SQL),
            F = proplists:get_value(fields, SQL),
            W = proplists:get_value(where,  SQL),
            L = proplists:get_value(limit,  SQL),
            O = proplists:get_value(offset, SQL),
            OrderBy = proplists:get_value(order_by, SQL),
            GroupBy = proplists:get_value(group_by, SQL),
            case is_binary(T) of
                true ->
                    Mod = riak_ql_ddl:make_module_name(T),
                    {ok,
                     ?SQL_SELECT{'SELECT'   = #riak_sel_clause_v1{clause = F},
                                 'FROM'     = T,
                                 'WHERE'    = convert_where_timestamps(Mod, W),
                                 'LIMIT'    = L,
                                 'OFFSET'   = O,
                                 'ORDER BY' = OrderBy,
                                 helper_mod = Mod,
                                 cover_context = Cover,
                                 allow_qbuf_reuse = AllowQBufReuse,
                                 group_by = GroupBy }
                    };
                false ->
                    {error, <<"Must provide exactly one table name">>}
            end
    end;

build_sql_record_int(explain, SQL, Options) ->
    case build_sql_record_int(select, SQL, Options) of
        {ok, Select} ->
            {ok, #riak_sql_explain_query_v1{'EXPLAIN' = Select}};
        Error -> Error
    end;

build_sql_record_int(describe, SQL, _Options) ->
    D = proplists:get_value(identifier, SQL),
    {ok, #riak_sql_describe_v1{'DESCRIBE' = D}};

build_sql_record_int(insert, SQL, _Options) ->
    Table = proplists:get_value(table, SQL),
    case is_binary(Table) of
        true ->
            %% To support non- and partial specification of columns, the DDL
            %% Module, Fields specified in the query, and Values specified in
            %% the query are sent to the riak_ql_ddl module to flesh out the
            %% missing or partially specified column to value mappings.
            Mod = riak_ql_ddl:make_module_name(Table),
            FieldsInQuery = proplists:get_value(fields, SQL, []),
            ValuesInQuery = proplists:get_value(values, SQL),
            {Fields, Values} = riak_ql_ddl:insert_sql_columns(Mod, FieldsInQuery, ValuesInQuery),

            %% In order to convert timestamps given as strings, rather
            %% than doing this here, we pass Values as is and
            %% relegate the timestamp conversion to
            %% riak_kv_qry:do_insert. The conversion will take place
            %% after checking for too many values wrt the number of
            %% Fields. Otherwise, this check would need to be done
            %% twice as the timestamp conversion code needs to have
            %% the Types available (and check that length(Types) ==
            %% length(Values)).
            {ok, #riak_sql_insert_v1{'INSERT'   = Table,
                                     fields     = Fields,
                                     values     = Values,
                                     helper_mod = Mod
                                    }};
        false ->
            {error, <<"Must provide exactly one table name">>}
    end;
<<<<<<< HEAD

build_sql_record_int(show_tables, _SQL, _Cover) ->
    {ok, #riak_sql_show_tables_v1{}};

build_sql_record_int(delete, SQL, _Cover) ->
    T = proplists:get_value(table, SQL),
    case is_binary(T) of
        true ->
            Mod = riak_ql_ddl:make_module_name(T),
            W = proplists:get_value(where, SQL),
            {ok, #riak_sql_delete_query_v1{'FROM'     = T,
                                           'WHERE'    = W,
                                           helper_mod = Mod}};
         false ->
            {error, <<"Must provide exactly one table name">>}
    end.
=======
build_sql_record_int(show_tables, _SQL, _Options) ->
    {ok, #riak_sql_show_tables_v1{}};
build_sql_record_int(show_create_table, SQL, _Options) ->
    Table = proplists:get_value(identifier, SQL),
    {ok, #riak_sql_show_create_table_v1{'SHOW_CREATE_TABLE' = Table}}.
>>>>>>> ec5230b2

convert_where_timestamps(_Mod, []) ->
    [];
convert_where_timestamps(Mod, Where) ->
    [replace_ast_timestamps(Mod, hd(Where))].

replace_ast_timestamps(_Mod, {NullOp, Item1}) when NullOp =:= is_null orelse
                                                   NullOp =:= is_not_null ->
    {NullOp, Item1};
replace_ast_timestamps(Mod, {Op, Item1, Item2}) when is_tuple(Item1) andalso is_tuple(Item2) ->
    {Op, replace_ast_timestamps(Mod, Item1), replace_ast_timestamps(Mod, Item2)};
replace_ast_timestamps(Mod, {Op, FieldName, {binary, Value}}) ->
    {Op, FieldName, maybe_convert_to_epoch(catch Mod:get_field_type([FieldName]), Value, Op)};
replace_ast_timestamps(_Mod, {Op, Item1, Item2}) ->
    {Op, Item1, Item2}.

do_epoch(String, CompleteFun, PostCompleteFun, Exponent) ->
    Normal = timestamp_to_normalized(String),
    case jam:is_valid(Normal) of
        false ->
            throw(<<"Invalid date/time string">>);
        true ->
            ok
    end,
    Epoch = case jam:is_complete(Normal) of
                true ->
                    jam:to_epoch(Normal, Exponent);
                false ->
                    PostCompleteFun(jam:to_epoch(CompleteFun(Normal), Exponent))
            end,
    case is_atom(Epoch) of
        true ->
            %% jam returns atoms if processing gives an error
            throw(Epoch);
        false ->
            Epoch
    end.

maybe_convert_to_epoch({'EXIT', _}, Value, _Op) ->
    {binary, Value};
maybe_convert_to_epoch(timestamp, Value, Op) when Op == '>'; Op == '<=' ->
    %% For strictly greater-than or less-than-equal-to, we increment
    %% any incomplete date/time strings by one "unit", where the unit
    %% is the least significant value provided by the user. "2016"
    %% becomes "2017". "2016-07-05T11" becomes "2016-07-05T12".
    %%
    %% The result is then decremented by 1ms to maintain the proper
    %% semantics. The alternative would be to convert the operator in
    %% the syntax tree (from > to >=, or from <= to <).
    CompleteFun = fun(DT) -> jam:expand(jam:increment(DT, 1), second) end,
    PostCompleteFun = fun(Epoch) -> Epoch - 1 end,
    {integer, do_epoch(Value, CompleteFun, PostCompleteFun, 3)};
maybe_convert_to_epoch(timestamp, Value, _Op) ->
    CompleteFun = fun(DT) -> jam:expand(DT, second) end,
    PostCompleteFun = fun(Epoch) -> Epoch end,
    {integer, do_epoch(Value, CompleteFun, PostCompleteFun, 3)};
maybe_convert_to_epoch(_Type, Value, _Op) ->
    {binary, Value}.


get_default_timezone(Default) ->
    try
        riak_core_metadata:get({riak_core, timezone},
                               string, [{default, Default}])
            of
        Value ->
            Value
    catch
        _:_ -> Default
    end.

timestamp_to_normalized(Str) ->
    ProcessOptions =
        [
         {default_timezone, get_default_timezone("+00")}
        ],
    Normal = jam:normalize(
               jam:compile(
                 jam_iso8601:parse(Str), ProcessOptions)
              ),
    case Normal of
        undefined ->
            throw(<<"Invalid date/time string">>);
        _ ->
            Normal
    end.

varchar_to_timestamp(String) ->
    CompleteFun = fun(DT) -> jam:expand(DT, second) end,
    PostCompleteFun = fun(Epoch) -> Epoch end,
    do_epoch(String, CompleteFun, PostCompleteFun, 3).


%% Useful key extractors for functions (e.g., in get or delete code
%% paths) which are agnostic to whether they are dealing with TS or
%% non-TS data
pk({PK, _LK}) ->
    PK;
pk(NonTSKey) ->
    NonTSKey.

lk({_PK, LK}) ->
    LK;
lk(NonTSKey) ->
    NonTSKey.

%% Utility API to limit some of the confusion over tables vs buckets
table_to_bucket(Table) when is_binary(Table) ->
    {Table, Table}.


-spec queried_table(riak_kv_qry:sql_query_type_record() | ?DDL{}) -> binary().
%% Extract table name from various sql records.
queried_table(?DDL{table = Table}) -> Table;
queried_table(#riak_sql_describe_v1{'DESCRIBE' = Table}) -> Table;
queried_table(?SQL_SELECT{'FROM' = Table})               -> Table;
queried_table(#riak_sql_insert_v1{'INSERT' = Table})     -> Table;
queried_table(#riak_sql_show_tables_v1{})                -> <<>>;
queried_table(#riak_sql_delete_query_v1{'FROM' = Table}) -> Table;
queried_table(
    #riak_sql_explain_query_v1{'EXPLAIN'=?SQL_SELECT{'FROM' = Table}}) ->
        Table;
queried_table(#riak_sql_show_create_table_v1{'SHOW_CREATE_TABLE' = Table}) ->
    Table.

-spec get_table_ddl(binary()) ->
                           {ok, module(), ?DDL{}} |
                           {error, term()}.
%% Check that Table is in good standing and ready for TS operations
%% (its bucket type has been activated and it has a DDL in its props)
get_table_ddl(Table) when is_binary(Table) ->
    case riak_core_bucket:get_bucket(table_to_bucket(Table)) of
        {error, _} = Error ->
            Error;
        [_|_] ->
            Mod = riak_ql_ddl:make_module_name(Table),
            case catch Mod:get_ddl() of
                {_, {undef, _}} ->
                    {error, missing_helper_module};
                DDL ->
                    {ok, Mod, DDL}
            end
    end.


%%
-spec apply_timeseries_bucket_props(DDL :: ?DDL{},
                                    DDLVersion :: riak_ql_component:component_version(),
                                    Props1 :: [proplists:property()]) ->
        {ok, Props2::[proplists:property()]}.
apply_timeseries_bucket_props(DDL, DDLVersion, Props1) ->
    Props2 = lists:keystore(
        <<"write_once">>, 1, Props1, {<<"write_once">>, true}),
    Props3 = lists:keystore(
        <<"ddl">>, 1, Props2, {<<"ddl">>, DDL}),
    Props4 = lists:keystore(
        <<"ddl_compiler_version">>, 1, Props3, {<<"ddl_compiler_version">>, DDLVersion}),
    {ok, Props4}.


-spec maybe_parse_table_def(BucketType :: binary(),
                            Props :: list(proplists:property())) ->
        {ok, Props2 :: [proplists:property()]} | {error, any()}.
%% Given bucket properties, transform the `<<"table_def">>' property if it
%% exists to riak_ql DDL and store it under the `<<"ddl">>' key, table_def
%% is removed.
maybe_parse_table_def(BucketType, Props) ->
    case lists:keytake(<<"table_def">>, 1, Props) of
        false ->
            {ok, Props};
        {value, {<<"table_def">>, TableDef}, PropsNoDef} ->
            case catch riak_ql_parser:ql_parse(
                         riak_ql_lexer:get_tokens(binary_to_list(TableDef))) of
                {ddl, DDL = ?DDL{}, WithProps} ->
                    ok = assert_type_and_table_name_same(BucketType, DDL),
                    ok = try_compile_ddl(DDL),
                    MergedProps = merge_props_with_preference(
                                    PropsNoDef, WithProps),
                    ok = assert_write_once_not_false(BucketType, MergedProps),
                    apply_timeseries_bucket_props(DDL, riak_ql_ddl_compiler:get_compiler_version(), MergedProps);
                {'EXIT', {Reason, _}} ->
                    % the lexer throws exceptions, the reason should always be a
                    % binary
                    {error, Reason};
                {error, {_LineNo, riak_ql_parser, Reason}} ->
                    % the parser returns errors, the reason should always be a
                    % binary
                    {error, Reason};
                {error, _} = E ->
                    E
            end
    end.

%% Time series must always use write_once so throw an error if the write_once
%% property is ever set to false. This prevents a user thinking they have
%% disabled write_once when it has been set to true internally.
assert_write_once_not_false(BucketType, Props) ->
    case lists:keyfind(<<"write_once">>, 1, Props) of
        {<<"write_once">>, false} ->
            throw({error,
                   {write_once,
                    flat_format(
                      "Time series bucket type ~s has write_once == false", [BucketType])}});
        _ ->
            ok
    end.

-spec merge_props_with_preference(proplists:proplist(), proplists:proplist()) ->
                                         proplists:proplist().
%% If same keys appear in RpbBucketProps as well as embedded in the
%% query ("CREATE TABLE ... WITH"), we merge the two proplists giving
%% preference to the latter.
merge_props_with_preference(PbProps, WithProps) ->
    lists:foldl(
      fun({K, _} = P, Acc) -> lists:keystore(K, 1, Acc, P) end,
      PbProps, WithProps).

%% Ensure table name in DDL and bucket type are the same.
assert_type_and_table_name_same(BucketType, ?DDL{table = BucketType}) ->
    ok;
assert_type_and_table_name_same(BucketType1, ?DDL{table = BucketType2}) ->
    throw({error,
           {table_name,
            flat_format(
              "Time series bucket type and table name do not match (~s != ~s)",
              [BucketType1, BucketType2])}}).

%% Attempt to compile the DDL but don't do anything with the output, this is
%% catch failures as early as possible. Also the error messages are easy to
%% return at this point.
try_compile_ddl(DDL) ->
    {_, AST} = riak_ql_ddl_compiler:compile(DDL),
    {ok, _, _} = compile:forms(AST),
    ok.

-spec encode_typeval_key(list({term(), term()})) -> tuple().
%% Encode a time series key returned by riak_ql_ddl:get_partition_key/3,
%% riak_ql_ddl:get_local_key/3,
encode_typeval_key(TypeVals) ->
    list_to_tuple([Val || {_Type, Val} <- TypeVals]).

%% Show some debug info about how a query is compiled into sub queries
%% and what key ranges are created.
explain_query(QueryString) ->
    {ok, ?SQL_SELECT{ 'FROM' = Table } = Select} =
        explain_compile_query(QueryString),
    {ok, _Mod, DDL} = get_table_ddl(Table),
    explain_query(DDL, Select).

%% Explain a query using the ddl and select records. The select can be a query
%% string.
%%
%% Have a flexible API because it is a debugging function.
explain_query(DDL, ?SQL_SELECT{'FROM' = Table} = Select) ->
    Props = riak_core_bucket_type:get(Table),
    NVal = proplists:get_value(n_val, Props),
    case riak_kv_qry_compiler:compile(DDL, Select) of
        {ok, SubQueries} ->
            {_Total, Rows} =
                lists:foldl(
                    fun(SQ, {Idx, Acc}) ->
                        Row = explain_sub_query(Idx, NVal, SQ),
                        {Idx + 1, [Row | Acc]}
                    end,
                    {1,[]}, SubQueries),
            lists:reverse(Rows);
        Error ->
            Error
    end;
explain_query(DDL, QueryString) ->
    {ok, Select} = explain_compile_query(QueryString),
    explain_query(DDL, Select).

%%
explain_compile_query(QueryString) ->
    {ok, Q} = riak_ql_parser:parse(riak_ql_lexer:get_tokens(QueryString)),
    build_sql_record(select, Q, []).

%%
explain_sub_query(Index, NVal, ?SQL_SELECT{'FROM' = Table,
                                           'WHERE' = SubQueryWhere,
                                           helper_mod = HelperMod,
                                           partition_key = PartitionKey}) ->
    CoverKey = riak_kv_qry_coverage_plan:make_key(HelperMod, PartitionKey, SubQueryWhere),
    Coverage = format_coverage(Table, CoverKey, NVal),
    {_, StartKey1} = lists:keyfind(startkey, 1, SubQueryWhere),
    {_, EndKey1} = lists:keyfind(endkey, 1, SubQueryWhere),
    {_, Filter} = lists:keyfind(filter, 1, SubQueryWhere),
    StartKey2 = string:join([key_to_string(Key) || Key <- StartKey1], ", "),
    EndKey2 = string:join([key_to_string(Key) || Key <- EndKey1], ", "),
    StartInclusive = lists:keymember(start_inclusive, 1, StartKey1),
    EndInclusive = lists:keymember(end_inclusive, 1, EndKey1),
    [Index,
     list_to_binary(Coverage),
     list_to_binary(StartKey2),
     StartInclusive,
     list_to_binary(EndKey2),
     EndInclusive,
     list_to_binary(filter_to_string(Filter))].

%%
format_coverage(Table, CoverKey, NVal) ->
    Bucket = table_to_bucket(Table),
    DocIdx = riak_core_util:chash_key({Bucket, CoverKey}),
    Coverage = riak_core_apl:get_primary_apl(DocIdx, NVal, riak_kv),
    RingSize = riak_client:ring_size(),
    VNodes = lists:map(
        fun({{Key, Node}, _}) ->
            Exponent = trunc(math:log(RingSize)/math:log(2)),
            Number = Key bsr (160-Exponent),
            lists:flatten(io_lib:format("~s/~b", [Node, Number]))
        end, Coverage),
    string:join(lists:sort(VNodes), ", ").

%%
key_element_to_string(V) when is_binary(V) -> binary_to_list(V);
key_element_to_string(V) when is_float(V) -> mochinum:digits(V);
key_element_to_string(V) -> lists:flatten(io_lib:format("~p", [V])).

%%
%% This one quotes values which should be quoted for assignment
element_to_quoted_string(V) when is_binary(V) -> varchar_quotes(V);
element_to_quoted_string(V) when is_float(V) -> mochinum:digits(V);
element_to_quoted_string(V) -> lists:flatten(io_lib:format("~p", [V])).

%%
-spec key_to_string({binary(),any(),term()}) -> string().
key_to_string({Field, _Op, Value}) ->
    lists:flatten(io_lib:format("~s = ~s",
        [key_element_to_string(Field), element_to_quoted_string(Value)])).

%%
-spec filter_to_string([]| {const,any()} | {atom(),any(),any()}) ->
    string().
filter_to_string([]) ->
    [];
filter_to_string({const,V}) ->
    element_to_quoted_string(V);
filter_to_string({field,V,_}) ->
    key_element_to_string(V);
filter_to_string({Op, A, B}) ->
    lists:flatten(io_lib:format("(~s~s~s)",
        [filter_to_string(A), op_to_string(Op), filter_to_string(B)])).

%%
op_to_string(and_) -> " AND ";
op_to_string(or_) -> " OR ";
op_to_string(Op) -> " " ++ atom_to_list(Op) ++ " ".

%%
varchar_quotes(V) when is_binary(V) ->
    lists:flatten(io_lib:format("'~s'", [V])).

%% Give validate_rows/2 a DDL Module and a list of decoded rows,
%% and it will return a list of invalid rows indexes.
-spec validate_rows(module(), list(tuple())) -> [integer()].
validate_rows(Mod, Rows) ->
    ValidateFn =
        fun(Row, {N, Acc}) ->
                case Mod:validate_obj(Row) of
                    true -> {N + 1, Acc};
                    _    -> {N + 1, [N|Acc]}
                end
        end,
    {_, BadRowIdxs} = lists:foldl(ValidateFn, {1, []}, Rows),
    lists:reverse(BadRowIdxs).


-spec get_column_types(list(binary()), module()) -> [riak_pb_ts_codec:tscolumntype()].
get_column_types(ColumnNames, Mod) ->
    [Mod:get_field_type([N]) || N <- ColumnNames].

%% Result from riak_client:get_cover is a nested list of coverage plan
%% because KV coverage requests are designed that way, but in our case
%% all we want is the singleton head

%% If any of the results from get_cover are errors, we want that tuple
%% to be the sole return value
sql_to_cover(_Client, [], _Bucket, _Replace, _Unavail, Accum) ->
    lists:reverse(Accum);
sql_to_cover(Client, [SQL|Tail], Bucket, undefined, _Unavail, Accum) ->
    case Client:get_cover(riak_kv_qry_coverage_plan, Bucket, undefined,
                          {SQL, Bucket}) of
        {error, Error} ->
            {error, Error};
        [Cover] ->
            {Description, SubRange} = reverse_sql(SQL),
            Node = proplists:get_value(node, Cover),
            {IP, Port} = riak_kv_pb_coverage:node_to_pb_details(Node),

            %% As of 1.3, coverage chunks returned to the client for
            %% KV are a simple proplist, but for TS are a tuple with
            %% the first element the proplist, and the 2nd element a
            %% representation of the quantum to which this chunk
            %% applies.
            %%
            %% The fact that the structures are unnecessarily
            %% different results in some awkwardness when interpreting
            %% them. See `riak_client:replace_cover' for an example.
            %%
            %% As of 1.6 or post-merge equivalent (so that mixed
            %% clusters with 1.3 are not supported), the SubRange
            %% value should be added to the cover proplist instead of
            %% creating this clumsy tuple so that cover chunks are
            %% simple proplists for all types of coverage queries.
            %%
            %% See also `riak_kv_qry_compiler:unwrap_cover/1' for the
            %% code that will interpret the proplists properly as of
            %% 1.4 and later.
            %%
            %% The 2nd field in the tuple that is returned by
            %% `reverse_sql/1' is itself a tuple with two elements:
            %% the name of the quantum field and the relevant range
            %% for this chunk.
            %%
            %% So the code to implement with 1.6 would be roughly:
            %% Context = term_to_checksum_binary(Cover ++
            %%     [{ts_where_field, element(1, SubRange)},
            %%      {ts_where_range, element(2, SubRange)}]).
            %%
            %% (Real code would be pattern-matchy and generally cleaner.)

            Context = riak_kv_pb_coverage:term_to_checksum_binary({Cover, SubRange}),
            Entry = {{IP, Port}, Context, SubRange, Description},
            sql_to_cover(Client, Tail, Bucket, undefined, [], [Entry|Accum])
    end;
sql_to_cover(Client, [SQL|Tail], Bucket, Replace, Unavail, Accum) ->
    case Client:replace_cover(riak_kv_qry_coverage_plan, Bucket, undefined,
                              riak_kv_pb_coverage:checksum_binary_to_term(Replace),
                              lists:map(fun riak_kv_pb_coverage:checksum_binary_to_term/1,
                                        Unavail),
                              [{SQL, Bucket}]) of
        {error, Error} ->
            {error, Error};
        [Cover] ->
            {Description, SubRange} = reverse_sql(SQL),
            Node = proplists:get_value(node, Cover),
            {IP, Port} = riak_kv_pb_coverage:node_to_pb_details(Node),
            Context = riak_kv_pb_coverage:term_to_checksum_binary({Cover, SubRange}),
            Entry = {{IP, Port}, Context, SubRange, Description},
            sql_to_cover(Client, Tail, Bucket, Replace, Unavail, [Entry|Accum])
    end.



%% Generate a human-readable description of the target
%%     <<"<TABLE> / time > X and time < Y">>
%% Generate a start/end timestamp for future replacement in a query
reverse_sql(?SQL_SELECT{'FROM'  = Table,
                        'WHERE' = KeyProplist,
                        partition_key = PartitionKey}) ->
    QuantumField = identify_quantum_field(PartitionKey),
    RangeTuple = extract_time_boundaries(QuantumField, KeyProplist),
    Desc = derive_description(Table, QuantumField, RangeTuple),
    ReplacementValues = {QuantumField, RangeTuple},
    {Desc, ReplacementValues}.


derive_description(Table, Field, {{Start, StartInclusive}, {End, EndInclusive}}) ->
    StartOp = pick_operator(">", StartInclusive),
    EndOp = pick_operator("<", EndInclusive),
    unicode:characters_to_binary(
      flat_format("~ts / ~ts ~s ~B and ~ts ~s ~B",
                  [Table, Field, StartOp, Start,
                   Field, EndOp, End]), utf8).

pick_operator(LGT, true) ->
    LGT ++ "=";
pick_operator(LGT, false) ->
    LGT.

extract_time_boundaries(FieldName, WhereList) ->
    {FieldName, timestamp, Start} =
        lists:keyfind(FieldName, 1, proplists:get_value(startkey, WhereList, [])),
    {FieldName, timestamp, End} =
        lists:keyfind(FieldName, 1, proplists:get_value(endkey, WhereList, [])),
    StartInclusive = proplists:get_value(start_inclusive, WhereList, true),
    EndInclusive = proplists:get_value(end_inclusive, WhereList, false),
    {{Start, StartInclusive}, {End, EndInclusive}}.


%% Given the current capability value of the ddl records supported in the
%% cluster and the decoded request, check if the table features are supported
%% in the cluster.
-spec check_table_feature_supported(DDLRecCap::atom(),
                                    DecodedReq::ts_service_req()) -> ts_service_req() | {error, string()}.
check_table_feature_supported(DDLRecCap, DecodedReq) ->
    case DecodedReq of
        {ok, {?DDL{} = DDL, _}, {_, Table}} ->
            %% CREATE TABLE requires a separate path because there is no helper
            %% module yet to check the min required ddl capability, so just
            %% work it out from the DDL itself.
            MinCap = riak_ql_ddl:get_minimum_capability(DDL),
            case is_ddl_version_supported(MinCap, DDLRecCap) of
                true ->
                    DecodedReq;
                false ->
                    {error, create_table_not_supported_message(Table)}
            end;
        {ok, _, {_, Table}} ->
            case is_table_supported(DDLRecCap, Table) of
                true ->
                    DecodedReq;
                false ->
                    {error, table_not_supported_message(Table)}
            end;
        _ ->
            DecodedReq
    end.

%%
is_table_supported(_, << >>) ->
    %% an empty binary for the table name means that the request is not for a
    %% specific table e.g. SHOW TABLES
    true;
is_table_supported(DDLRecCap, Table) when is_binary(Table) ->
    Mod = riak_ql_ddl:make_module_name(Table),
    MinCap = Mod:get_min_required_ddl_cap(),
    MinCap /= disabled andalso is_ddl_version_supported(MinCap, DDLRecCap).

%%
is_ddl_version_supported(MinCap, DDLRecCap) ->
    riak_ql_ddl:is_version_greater(DDLRecCap, MinCap) /= false.

%%
table_not_supported_message(Table) ->
    Reason = "Request was not executed. Table ~ts has features not supported "
             "by all nodes in the cluster.",
    lists:flatten(io_lib:format(Reason, [Table])).

%%
create_table_not_supported_message(Table) ->
    Reason = "Table was not ~ts was not created. It contains features which "
             "are not supported by all nodes in the cluster.",
    lists:flatten(io_lib:format(Reason, [Table])).

%%%%%%%%%%%%
%% FRAGILE HORRIBLE BAD BAD BAD AST MANGLING
identify_quantum_field(#key_v1{ast = KeyList}) ->
    HashFn = find_hash_fn(KeyList),
    P_V1 = hd(HashFn#hash_fn_v1.args),
    hd(P_V1?SQL_PARAM.name).

find_hash_fn([]) ->
    throw(wtf);
find_hash_fn([#hash_fn_v1{}=Hash|_T]) ->
    Hash;
find_hash_fn([_H|T]) ->
    find_hash_fn(T).

%%%%%%%%%%%%

%% @doc Does os:cmd(flat_format("rm -rf '~s'", [Dir])).
rm_rf(Dir) ->
    rm_direntries(Dir, filelib:wildcard("*", flat_format("~s", [Dir]))).

rm_direntries(Dir, []) ->
    case file:del_dir(Dir) of
        {error, enoent} ->
            ok;
        OkOrOther ->
            OkOrOther
    end;
rm_direntries(Dir, [F|Rest]) ->
    Entry = filename:join(Dir, F),
    Res =
        case filelib:is_dir(Entry) of
            true ->
                rm_rf(Entry);
            false ->
                file:delete(Entry)
        end,
    case Res of
        ok ->
            rm_direntries(Dir, Rest);
        ER ->
            ER
    end.


flat_format(Format, Args) ->
    lists:flatten(io_lib:format(Format, Args)).

%%%
%%% TESTS
%%%

-ifdef(TEST).

helper_compile_def_to_module(SQL) ->
    Lexed = riak_ql_lexer:get_tokens(SQL),
    {ok, {DDL, _Props}} = riak_ql_parser:parse(Lexed),
    {module, Mod} = riak_ql_ddl_compiler:compile_and_load_from_tmp(DDL),
    {DDL, Mod}.


test_helper_validate_rows_mod() ->
    {ddl, DDL, []} =
        riak_ql_parser:ql_parse(
          riak_ql_lexer:get_tokens(
            "CREATE TABLE mytable ("
            "family VARCHAR NOT NULL,"
            "series VARCHAR NOT NULL,"
            "time TIMESTAMP NOT NULL,"
            "PRIMARY KEY ((family, series, quantum(time, 1, 'm')),"
            " family, series, time))")),
    riak_ql_ddl_compiler:compile_and_load_from_tmp(DDL).

validate_rows_empty_test() ->
    {module, Mod} = test_helper_validate_rows_mod(),
    ?assertEqual(
        [],
        validate_rows(Mod, [])
    ).

validate_rows_1_test() ->
    {module, Mod} = test_helper_validate_rows_mod(),
    ?assertEqual(
        [],
        validate_rows(Mod, [{<<"f">>, <<"s">>, 11}])
    ).

validate_rows_bad_1_test() ->
    {module, Mod} = test_helper_validate_rows_mod(),
    ?assertEqual(
        [1],
        validate_rows(Mod, [{}])
    ).

validate_rows_bad_2_test() ->
    {module, Mod} = test_helper_validate_rows_mod(),
    ?assertEqual(
        [1, 3, 4],
        validate_rows(Mod, [{}, {<<"f">>, <<"s">>, 11}, {a, <<"s">>, 12}, {"hithere"}])
    ).

bad_timestamp_select_test() ->
    BadFormat = "20151T10",
    BadQuery = lists:flatten(
                 io_lib:format("select * from table1 "
                               "where b > '~s' and "
                               " b < '20151013T20:00:00'", [BadFormat])),
    {_DDL, _Mod} = helper_compile_def_to_module(
        "CREATE TABLE table1 ("
        "a SINT64 NOT NULL, "
        "b TIMESTAMP NOT NULL, "
        "c SINT64 NOT NULL, "
        "PRIMARY KEY((a, quantum(b, 15, 's')), a, b))"),
    Lexed = riak_ql_lexer:get_tokens(BadQuery),
    {ok, Q} = riak_ql_parser:parse(Lexed),
    ?assertMatch({error, <<"Invalid date/time string">>},
                 build_sql_record(select, Q, [])).

good_timestamp_select_test() ->
    GoodQuery = "select * from table1 "
        " where b > '20151013T18:30' and "
        " b <= '20151013T19' ",
    {_DDL, _Mod} = helper_compile_def_to_module(
        "CREATE TABLE table1 ("
        "a SINT64 NOT NULL, "
        "b TIMESTAMP NOT NULL, "
        "c SINT64 NOT NULL, "
        "PRIMARY KEY((a, quantum(b, 15, 's')), a, b))"),
    Lexed = riak_ql_lexer:get_tokens(GoodQuery),
    {ok, Q} = riak_ql_parser:parse(Lexed),
    {ok, Select} = build_sql_record(select, Q, []),
    Where = Select?SQL_SELECT.'WHERE',
    %% Navigate the tree looking for integer values for b
    %% comparisons. Verify that we find both (hence `2' as our
    %% equality)
    ?assertEqual(2,
                 check_integer_timestamps(
                   hd(Where),
                   %% The first value, the lower bound, is
                   %% 20151013T18:31:00 (- 1ms) because of the
                   %% incomplete datetime string. The upper bound is
                   %% 20151013T20:00:00 (- 1ms) for the same reason.
                   1444761059999,
                   1444766399999)).

%% This is not a general-purpose tool, it is tuned specifically to the
%% needs of `good_timestamp_select_test'.
check_integer_timestamps({_Op, A, B}, Lower, Upper) when is_tuple(A), is_tuple(B) ->
    check_integer_timestamps(A, Lower, Upper) +
        check_integer_timestamps(B, Lower, Upper);
check_integer_timestamps({'<=', <<"b">>, Compare}, _Lower, Upper) ->
    ?assertEqual({integer, Upper}, Compare),
    1;
check_integer_timestamps({'>', <<"b">>, Compare}, Lower, _Upper) ->
    ?assertEqual({integer, Lower}, Compare),
    1;
check_integer_timestamps(_, _, _) ->
    0.

timestamp_parsing_test() ->
    BadFormat = "20151T10",
    BadQuery = lists:flatten(
                 io_lib:format("select * from table1 "
                               "where b > '~s' and "
                               " b < '201510T20:00:00'", [BadFormat])),
    {_DDL, Mod} = helper_compile_def_to_module(
        "CREATE TABLE table1 ("
        "a SINT64 NOT NULL, "
        "b TIMESTAMP NOT NULL, "
        "c SINT64 NOT NULL, "
        "PRIMARY KEY((a, quantum(b, 15, 's')), a, b))"),
    ?assertEqual(timestamp, Mod:get_field_type([<<"b">>])),
    Lexed = riak_ql_lexer:get_tokens(BadQuery),
    {ok, Q} = riak_ql_parser:parse(Lexed),
    ?assertMatch({error, <<"Invalid date/time string">>},
                 build_sql_record(select, Q, [])).


rm_rf_test() ->
    Dir = test_server:temp_name("/tmp/"),
    os:cmd(flat_format("mkdir -p '~s'", [Dir])),
    os:cmd(flat_format("mkdir -p '~s/ke'", [Dir])),
    os:cmd(flat_format("mkdir -p '~s/mi'", [Dir])),
    os:cmd(flat_format("touch '~s/a'", [Dir])),
    os:cmd(flat_format("touch '~s/ke/b'", [Dir])),
    os:cmd(flat_format("touch '~s/d'", [Dir])),
    os:cmd(flat_format("ln -s '~s/d' '~s/A'", [Dir, Dir])),
    Exists1 = filelib:is_dir(Dir),
    ?assertEqual(Exists1, true),
    ok = rm_rf(Dir),
    Exists2 = filelib:is_dir(Dir),
    ?assertEqual(Exists2, false).



%%
helper_sql_to_module(SQL) ->
    Lexed = riak_ql_lexer:get_tokens(SQL),
    {ddl, DDL, _Props} = riak_ql_parser:ql_parse(Lexed),
    {module, _Module} = riak_ql_ddl_compiler:compile_and_load_from_tmp(DDL).

check_table_feature_supported_error_test() ->
    ?assertEqual(
        {error, myerror},
        check_table_feature_supported(v2, {error, myerror})
    ).

check_table_feature_supported_is_supported_v1_test() ->
    Table =
        "CREATE TABLE check_table_feature_supported_is_supported_v1_test ("
        " a varchar not null,"
        " b varchar not null,"
        " c timestamp not null,"
        " primary key ((a, b, quantum(c, 1, 'm')), a, b, c))",
    {module, _Mod} = helper_sql_to_module(Table),
    DecodedReq = {ok, req, {"perm", <<"check_table_feature_supported_is_supported_v1_test">>}},
    ?assertEqual(
       DecodedReq,
       check_table_feature_supported(v1, DecodedReq)
    ).

check_table_feature_supported_is_supported_v2_test() ->
    Table =
        "CREATE TABLE check_table_feature_supported_is_supported_v2_test ("
        " a varchar not null,"
        " b varchar not null,"
        " c timestamp not null,"
        " primary key ((a, b, quantum(c, 1, 'm')), a, b, c))",
    {module, _Mod} = helper_sql_to_module(Table),
    DecodedReq = {ok, req, {"perm", <<"check_table_feature_supported_is_supported_v2_test">>}},
    ?assertEqual(
       DecodedReq,
       check_table_feature_supported(v2, DecodedReq)
    ).

check_table_feature_supported_not_supported_test() ->
    Table =
        "CREATE TABLE check_table_feature_supported_not_supported_test ("
        " a varchar not null,"
        " b varchar not null,"
        " c timestamp not null,"
        " primary key ((a, b, quantum(c, 1, 'm')), a, b, c DESC))",
    {module, _Mod} = helper_sql_to_module(Table),
    DecodedReq = {ok, req, {"perm", <<"check_table_feature_supported_not_supported_test">>}},
    ?assertMatch(
        {error, _},
        check_table_feature_supported(v1, DecodedReq)
    ).

check_table_feature_supported_when_table_is_disabled_test() ->
    Table = <<"check_table_feature_supported_when_table_is_disabled_test">>,
    {module, _Mod} = riak_ql_ddl_compiler:compile_and_load_disabled_module_from_tmp(Table),
    DecodedReq = {ok, req, {"perm", Table}},
    ?assertMatch(
        {error, _},
        check_table_feature_supported(v2, DecodedReq)
    ).

-endif.<|MERGE_RESOLUTION|>--- conflicted
+++ resolved
@@ -165,10 +165,6 @@
         false ->
             {error, <<"Must provide exactly one table name">>}
     end;
-<<<<<<< HEAD
-
-build_sql_record_int(show_tables, _SQL, _Cover) ->
-    {ok, #riak_sql_show_tables_v1{}};
 
 build_sql_record_int(delete, SQL, _Cover) ->
     T = proplists:get_value(table, SQL),
@@ -181,14 +177,12 @@
                                            helper_mod = Mod}};
          false ->
             {error, <<"Must provide exactly one table name">>}
-    end.
-=======
+    end;
 build_sql_record_int(show_tables, _SQL, _Options) ->
     {ok, #riak_sql_show_tables_v1{}};
 build_sql_record_int(show_create_table, SQL, _Options) ->
     Table = proplists:get_value(identifier, SQL),
     {ok, #riak_sql_show_create_table_v1{'SHOW_CREATE_TABLE' = Table}}.
->>>>>>> ec5230b2
 
 convert_where_timestamps(_Mod, []) ->
     [];
