%% -------------------------------------------------------------------
%%
%% Copyright (c) 2013-2016 Basho Technologies, Inc.
%%
%% This file is provided to you under the Apache License,
%% Version 2.0 (the "License"); you may not use this file
%% except in compliance with the License.  You may obtain
%% a copy of the License at
%%
%%   http://www.apache.org/licenses/LICENSE-2.0
%%
%% Unless required by applicable law or agreed to in writing,
%% software distributed under the License is distributed on an
%% "AS IS" BASIS, WITHOUT WARRANTIES OR CONDITIONS OF ANY
%% KIND, either express or implied.  See the License for the
%% specific language governing permissions and limitations
%% under the License.
%%
%% -------------------------------------------------------------------

%% @doc <p>The Secondary Index PB service for Riak KV. This covers the
%% following request messages:</p>
%%
%% <pre>
%%  25 - RpbIndexReq
%% </pre>
%%
%% <p>This service produces the following responses:</p>
%%
%% <pre>
%%  26 - RpbIndexResp
%%  42 - RpbIndexBodyResp  (for return_body=true)
%% </pre>
%% @end

-module(riak_kv_pb_index).

-include_lib("riak_pb/include/riak_kv_pb.hrl").
-include("riak_kv_index.hrl").

-behaviour(riak_api_pb_service).

-export([init/0,
         decode/2,
         encode/1,
         process/2,
         process_stream/3,
         maybe_add_cover/2]).

-record(state, {client, req_id, req, continuation, result_count=0}).

%% @doc init/0 callback. Returns the service internal start
%% state.
-spec init() -> any().
init() ->
    {ok, C} = riak:local_client(),
    #state{client=C}.

%% @doc decode/2 callback. Decodes an incoming message.
decode(Code, Bin) ->
    #rpbindexreq{type=T, bucket=B} = Msg = riak_pb_codec:decode(Code, Bin),
    Bucket = bucket_type(T, B),
    {ok, Msg, {"riak_kv.index", Bucket}}.

%% @doc encode/1 callback. Encodes an outgoing response message.
encode(Message) ->
    {ok, riak_pb_codec:encode(Message)}.

<<<<<<< HEAD
validate_request(#rpbindexreq{qtype=QType, key=SKey,
                              range_min=Min, range_max=Max,
                              term_regex=TermRe, return_body=RB,
                              index=Index} = Req) ->
    {ValRe, ValErr} = case TermRe of
=======

validate_request(#rpbindexreq{qtype = eq, key = SKey}) when not is_binary(SKey) ->
    {error, {format, "Invalid equality query ~p", [SKey]}};
validate_request(#rpbindexreq{qtype = range, range_min = Min, range_max = Max})
    when not is_binary(Min); not is_binary(Max) ->
    {error, {format, "Invalid range query: ~p -> ~p", [Min, Max]}};
validate_request(#rpbindexreq{term_regex = TermRe} = Req) ->
    {ValRe, ValErr} = ensure_compiled_re(TermRe),
    case ValRe of
        error ->
            {error, {format, "Invalid term regular expression ~p : ~p", [TermRe, ValErr]}};
        _ ->
            validate_query(Req)
    end.

validate_query(Req) ->
    Query = riak_index:to_index_query(query_params(Req)),
    case Query of
        {ok, ?KV_INDEX_Q{start_term = Start, term_regex = Re}} when is_integer(Start)
                                                                    andalso Re =/= undefined ->
            {error, "Can not use term regular expression in integer query"};
        _ ->
            Query
    end.

ensure_compiled_re(TermRe) ->
    case TermRe of
>>>>>>> b74ba9d0
        undefined ->
            {undefined, undefined};
        _ ->
            re:compile(TermRe)
    end.

<<<<<<< HEAD
    IsSystemIndex = riak_index:is_system_index(Index),

    if
        QType == eq andalso not is_binary(SKey) ->
            {error, {format, "Invalid equality query ~p", [SKey]}};
        QType == range andalso not(is_binary(Min) andalso is_binary(Max)) ->
            {error, {format, "Invalid range query: ~p -> ~p", [Min, Max]}};
        ValRe =:= error ->
            {error, {format, "Invalid term regular expression ~p : ~p",
                     [TermRe, ValErr]}};
        RB andalso not IsSystemIndex ->
            {error, {format, "For return_body=true index must be one of ~p", [riak_index:system_index_list()]}};
=======
%% @doc process/2 callback. Handles an incoming request message.
process(#rpbindexreq{stream = S} = Req, State) ->
    Class = case S of
        true ->
            {riak_kv, stream_secondary_index};
        _ -> % NB: any other value should be interpreted as false
            {riak_kv, secondary_index}
    end,
    Accept = riak_core_util:job_class_enabled(Class),
    _ = riak_core_util:report_job_request_disposition(
            Accept, Class, ?MODULE, process, ?LINE, protobuf),
    case Accept of
>>>>>>> b74ba9d0
        true ->
            validate_request_and_maybe_perform_query(Req, State);
        false ->
            error_accept(Class, State)
    end.

validate_request_and_maybe_perform_query(Req, State) ->
    case validate_request(Req) of
        {error, Err} ->
            {error, Err, State};
        QueryVal ->
            maybe_perform_query(QueryVal, Req, State)
    end.

<<<<<<< HEAD
%% 2i requests can include a selected vnode target for parallel
%% extraction purposes. A checksum is included to discourage tampering
%% with the details.
maybe_add_cover(undefined, Opts) ->
    Opts;
maybe_add_cover(Cover, Opts) ->
    maybe_add_cover2(
      riak_kv_pb_coverage:checksum_binary_to_term(Cover),
      Opts
     ).

maybe_add_cover2({error, _Reason}, Opts) ->
    Opts;
maybe_add_cover2({ok, Cover}, Opts) ->
    Opts ++ [{vnode_target, Cover}].
=======
error_accept(Class, State) ->
    {error, riak_core_util:job_class_disabled_message(binary, Class), State}.
>>>>>>> b74ba9d0

maybe_perform_query({ok, Query}, Req=#rpbindexreq{stream=true}, State) ->
    #rpbindexreq{type=T, bucket=B, max_results=MaxResults, timeout=Timeout,
                 pagination_sort=PgSort0, continuation=Continuation,
                 cover_context=Cover} = Req,
    #state{client=Client} = State,
    Bucket = maybe_bucket_type(T, B),
    %% Special case: a continuation implies pagination even if no max_results
    PgSort = maybe_pgsort(Continuation, PgSort0),
    Opts0 = [{max_results, MaxResults}] ++ [{pagination_sort, PgSort} || PgSort /= undefined],
    Opts1 = riak_index:add_timeout_opt(Timeout, Opts0),
    Opts = maybe_add_cover(Cover, Opts1),
    {ok, ReqId, _FSMPid} = Client:stream_get_index(Bucket, Query, Opts),
    ReturnTerms = riak_index:return_terms(Req#rpbindexreq.return_terms, Query),
    {reply, {stream, ReqId}, State#state{req_id=ReqId, req=Req#rpbindexreq{return_terms=ReturnTerms}}};
maybe_perform_query({ok, Query}, Req, State) ->
    #rpbindexreq{type=T, bucket=B, max_results=MaxResults,
                 return_terms=ReturnTerms0, timeout=Timeout,
                 pagination_sort=PgSort0, continuation=Continuation,
                 return_body=ReturnBody, cover_context=Cover} = Req,
    #state{client=Client} = State,
    Bucket = maybe_bucket_type(T, B),
    PgSort = maybe_pgsort(Continuation,PgSort0),
    Opts0 = [{max_results, MaxResults}] ++ [{pagination_sort, PgSort} || PgSort /= undefined],
    Opts1 = riak_index:add_timeout_opt(Timeout, Opts0),
    Opts = maybe_add_cover(Cover, Opts1),
    ReturnTerms =  riak_index:return_terms(ReturnTerms0, Query),
    QueryResult = Client:get_index(Bucket, Query, Opts),
    handle_query_results(ReturnBody, ReturnTerms, MaxResults, QueryResult , State).

maybe_pgsort(undefined, PgSort0) ->
    PgSort0;
maybe_pgsort(_, _) ->
    true.


handle_query_results(_, _, _, {error, Reason}, State) ->
    {error, {format, Reason}, State};
handle_query_results(ReturnBody, ReturnTerms, MaxResults,  {ok, Results}, State) ->
    Cont = make_continuation(MaxResults, Results, length(Results)),
    Resp = encode_results(response_type(ReturnBody, ReturnTerms), Results, Cont),
    {reply, Resp, State}.

query_params(#rpbindexreq{index=Index= <<"$bucket">>,
                          term_regex=Re, max_results=MaxResults,
                          continuation=Continuation, return_body=ReturnBody}) ->
    [{field, Index},
     {return_terms, false}, {term_regex, Re},
     {max_results, MaxResults}, {continuation, Continuation},
     {return_body, ReturnBody}];
query_params(#rpbindexreq{qtype=eq, index=Index, key=Value,
                          term_regex=Re, max_results=MaxResults,
                          continuation=Continuation, return_body=ReturnBody}) ->
    [{field, Index}, {start_term, Value}, {end_term, Value}, {term_regex, Re},
     {max_results, MaxResults}, {return_terms, false}, {continuation, Continuation},
     {return_body, ReturnBody}];
query_params(#rpbindexreq{index=Index, range_min=Min, range_max=Max,
                          term_regex=Re, max_results=MaxResults,
                          continuation=Continuation, return_body=ReturnBody}) ->
     [{field, Index}, {start_term, Min}, {end_term, Max},
      {term_regex, Re}, {max_results, MaxResults},
      {continuation, Continuation}, {return_body, ReturnBody}].

%% Return `keys', `terms', or `objects' depending on the value of
%% `return_body' and `return_terms'
response_type(true, _) ->
    objects;
response_type(_, true) ->
    terms;
response_type(_, _) ->
    keys.

encode_results(objects, Results0, Continuation) ->
    Results = [encode_result(Res) || Res <- Results0],
    #rpbindexbodyresp{objects=Results, continuation=Continuation};
encode_results(terms, Results0, Continuation) ->
    Results = [encode_result(Res) || Res <- Results0],
    #rpbindexresp{results=Results, continuation=Continuation};
encode_results(keys, Results, Continuation) ->
    JustTheKeys = filter_values(Results),
    #rpbindexresp{keys=JustTheKeys, continuation=Continuation}.

encode_result({o, K, V}) ->
    %% Bucket is irrelevant and discarded, so we can make something up
    %% when creating the `riak_object'
    RObj = riak_object:from_binary(<<"bucket">>, K, V),
    Contents  = riak_pb_kv_codec:encode_contents(riak_object:get_contents(RObj)),
    VClock = riak_object:encode_vclock(riak_object:vclock(RObj)),
    GetResp = #rpbgetresp{vclock=VClock, content=Contents},
    #rpbindexobject{key=K, object=GetResp};
encode_result({V, K}) when is_integer(V) ->
    V1 = list_to_binary(integer_to_list(V)),
    riak_pb_kv_codec:encode_index_pair({V1, K});
encode_result(Res) ->
    riak_pb_kv_codec:encode_index_pair(Res).

filter_values([]) ->
    [];
filter_values([{_, _} | _T]=Results) ->
    [K || {_V, K} <- Results];
filter_values(Results) ->
    Results.

make_continuation(MaxResults, Results, MaxResults) ->
    riak_index:make_continuation(Results);
make_continuation(_, _, _)  ->
    undefined.

%% @doc process_stream/3 callback. Handle streamed responses
process_stream({ReqId, done}, ReqId, State=#state{req_id=ReqId,
                                                  continuation=Continuation,
                                                  req=#rpbindexreq{return_body=true}=Req,
                                                  result_count=Count}) ->
    %% Only add the continuation if there (may) be more results to send
    #rpbindexreq{max_results=MaxResults} = Req,
    Resp = case is_integer(MaxResults) andalso Count >= MaxResults of
               true -> #rpbindexbodyresp{done=1, continuation=Continuation};
               false -> #rpbindexbodyresp{done=1}
           end,
    {done, Resp, State};
process_stream({ReqId, done}, ReqId, State=#state{req_id=ReqId,
                                                  continuation=Continuation,
                                                  req=Req,
                                                  result_count=Count}) ->
    %% Only add the continuation if there (may) be more results to send
    #rpbindexreq{max_results=MaxResults} = Req,
    Resp = case is_integer(MaxResults) andalso Count >= MaxResults of
               true -> #rpbindexresp{done=1, continuation=Continuation};
               false -> #rpbindexresp{done=1}
           end,
    {done, Resp, State};
process_stream({ReqId, {results, []}}, ReqId, State=#state{req_id=ReqId}) ->
    {ignore, State};
process_stream({ReqId, {results, Results}}, ReqId, State=#state{req_id=ReqId, req=Req, result_count=Count}) ->
    #rpbindexreq{return_body=ReturnBody, return_terms=ReturnTerms,
                 max_results=MaxResults} = Req,
    Count2 = length(Results) + Count,
    Continuation = make_continuation(MaxResults, Results, Count2),
    Response = encode_results(response_type(ReturnBody, ReturnTerms), Results, undefined),
    {reply, Response, State#state{continuation=Continuation, result_count=Count2}};
process_stream({ReqId, Error}, ReqId, State=#state{req_id=ReqId}) ->
    {error, {format, Error}, State#state{req_id=undefined}};
process_stream(_,_,State) ->
    {ignore, State}.

%% Construct a {Type, Bucket} tuple, if not working with the default bucket
maybe_bucket_type(undefined, B) ->
    B;
maybe_bucket_type(<<"default">>, B) ->
    B;
maybe_bucket_type(T, B) ->
    {T, B}.

%% always construct {Type, Bucket} tuple, filling in default type if needed
bucket_type(undefined, B) ->
    {<<"default">>, B};
bucket_type(T, B) ->
    {T, B}.<|MERGE_RESOLUTION|>--- conflicted
+++ resolved
@@ -66,13 +66,6 @@
 encode(Message) ->
     {ok, riak_pb_codec:encode(Message)}.
 
-<<<<<<< HEAD
-validate_request(#rpbindexreq{qtype=QType, key=SKey,
-                              range_min=Min, range_max=Max,
-                              term_regex=TermRe, return_body=RB,
-                              index=Index} = Req) ->
-    {ValRe, ValErr} = case TermRe of
-=======
 
 validate_request(#rpbindexreq{qtype = eq, key = SKey}) when not is_binary(SKey) ->
     {error, {format, "Invalid equality query ~p", [SKey]}};
@@ -100,27 +93,12 @@
 
 ensure_compiled_re(TermRe) ->
     case TermRe of
->>>>>>> b74ba9d0
         undefined ->
             {undefined, undefined};
         _ ->
             re:compile(TermRe)
     end.
 
-<<<<<<< HEAD
-    IsSystemIndex = riak_index:is_system_index(Index),
-
-    if
-        QType == eq andalso not is_binary(SKey) ->
-            {error, {format, "Invalid equality query ~p", [SKey]}};
-        QType == range andalso not(is_binary(Min) andalso is_binary(Max)) ->
-            {error, {format, "Invalid range query: ~p -> ~p", [Min, Max]}};
-        ValRe =:= error ->
-            {error, {format, "Invalid term regular expression ~p : ~p",
-                     [TermRe, ValErr]}};
-        RB andalso not IsSystemIndex ->
-            {error, {format, "For return_body=true index must be one of ~p", [riak_index:system_index_list()]}};
-=======
 %% @doc process/2 callback. Handles an incoming request message.
 process(#rpbindexreq{stream = S} = Req, State) ->
     Class = case S of
@@ -133,7 +111,6 @@
     _ = riak_core_util:report_job_request_disposition(
             Accept, Class, ?MODULE, process, ?LINE, protobuf),
     case Accept of
->>>>>>> b74ba9d0
         true ->
             validate_request_and_maybe_perform_query(Req, State);
         false ->
@@ -148,7 +125,6 @@
             maybe_perform_query(QueryVal, Req, State)
     end.
 
-<<<<<<< HEAD
 %% 2i requests can include a selected vnode target for parallel
 %% extraction purposes. A checksum is included to discourage tampering
 %% with the details.
@@ -164,10 +140,9 @@
     Opts;
 maybe_add_cover2({ok, Cover}, Opts) ->
     Opts ++ [{vnode_target, Cover}].
-=======
+
 error_accept(Class, State) ->
     {error, riak_core_util:job_class_disabled_message(binary, Class), State}.
->>>>>>> b74ba9d0
 
 maybe_perform_query({ok, Query}, Req=#rpbindexreq{stream=true}, State) ->
     #rpbindexreq{type=T, bucket=B, max_results=MaxResults, timeout=Timeout,
@@ -202,7 +177,6 @@
     PgSort0;
 maybe_pgsort(_, _) ->
     true.
-
 
 handle_query_results(_, _, _, {error, Reason}, State) ->
     {error, {format, Reason}, State};
