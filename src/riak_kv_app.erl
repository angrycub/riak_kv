%% -------------------------------------------------------------------
%%
%% riak_app: application startup for Riak
%%
%% Copyright (c) 2007-2015 Basho Technologies, Inc.  All Rights Reserved.
%%
%% This file is provided to you under the Apache License,
%% Version 2.0 (the "License"); you may not use this file
%% except in compliance with the License.  You may obtain
%% a copy of the License at
%%
%%   http://www.apache.org/licenses/LICENSE-2.0
%%
%% Unless required by applicable law or agreed to in writing,
%% software distributed under the License is distributed on an
%% "AS IS" BASIS, WITHOUT WARRANTIES OR CONDITIONS OF ANY
%% KIND, either express or implied.  See the License for the
%% specific language governing permissions and limitations
%% under the License.

%% @doc Bootstrapping the Riak application.

-module(riak_kv_app).

-behaviour(application).
-export([start/2, prep_stop/1, stop/1]).
-export([check_kv_health/1]).

-include_lib("riak_kv_types.hrl").

-define(SERVICES, [{riak_kv_pb_object, 3, 6}, %% ClientID stuff
                   {riak_kv_pb_object, 9, 14}, %% Object requests
                   {riak_kv_pb_bucket, 15, 18}, %% Bucket requests
                   {riak_kv_pb_mapred, 23, 24}, %% MapReduce requests
                   {riak_kv_pb_index, 25, 26},   %% Secondary index requests
                   {riak_kv_pb_bucket_key_apl, 33, 34}, %% (Active) Preflist requests
                   {riak_kv_pb_csbucket, 40, 41}, %%  CS bucket folding support
                   {riak_kv_pb_counter, 50, 53}, %% counter requests
                   {riak_kv_pb_coverage, 70, 71}, %% coverage requests
                   {riak_kv_pb_crdt, 80, 83}, %% CRDT requests
                   {riak_kv_pb_ts, 90, 103}, %% time series PB requests
                   {riak_kv_ttb_ts, 104, 104} %% time series TTB requests
                  ]).
-define(MAX_FLUSH_PUT_FSM_RETRIES, 10).

-define(DEFAULT_FSM_LIMIT, 10000).

%% @spec start(Type :: term(), StartArgs :: term()) ->
%%          {ok,Pid} | ignore | {error,Error}
%% @doc The application:start callback for riak.
%%      Arguments are ignored as all configuration is done via the erlenv file.
start(_Type, _StartArgs) ->
    riak_core_util:start_app_deps(riak_kv),

    FSM_Limit = find_fsm_limit(),

    sidejob:new_resource(riak_kv_put_fsm_sj, sidejob_supervisor, FSM_Limit),
    sidejob:new_resource(riak_kv_get_fsm_sj, sidejob_supervisor, FSM_Limit),

    Base = [riak_core_stat:prefix(), riak_kv],
    riak_kv_exometer_sidejob:new_entry(Base ++ [put_fsm, sidejob],
				       riak_kv_put_fsm_sj, "node_put_fsm", []),
    riak_kv_exometer_sidejob:new_entry(Base ++ [get_fsm, sidejob],
                                       riak_kv_get_fsm_sj, "node_get_fsm", []),

    case app_helper:get_env(riak_kv, direct_stats, false) of
        true ->
            ok;
        false ->
            sidejob:new_resource(riak_kv_stat_sj, riak_kv_stat_worker, 10000)
    end,

    %% Look at the epoch and generating an error message if it doesn't match up
    %% to our expectations
    check_epoch(),

    %% Append user-provided code paths
    case app_helper:get_env(riak_kv, add_paths) of
        List when is_list(List) ->
            ok = code:add_paths(List);
        _ ->
            ok
    end,

    %% Append defaults for riak_kv buckets to the bucket defaults
    %% TODO: Need to revisit this. Buckets are typically created
    %% by a specific entity; seems lame to append a bunch of unused
    %% metadata to buckets that may not be appropriate for the bucket.
    riak_core_bucket:append_bucket_defaults(
      [{linkfun, {modfun, riak_kv_wm_link_walker, mapreduce_linkfun}},
       {old_vclock, 86400},
       {young_vclock, 20},
       {big_vclock, 50},
       {small_vclock, 50},
       {pr, 0},
       {r, quorum},
       {w, quorum},
       {pw, 0},
       {dw, quorum},
       {rw, quorum},
       {basic_quorum, false},
       {notfound_ok, true},
       {write_once, false}
   ]),

    %% Check the storage backend
    StorageBackend = app_helper:get_env(riak_kv, storage_backend),
    case code:ensure_loaded(StorageBackend) of
        {error,nofile} ->
            lager:critical("storage_backend ~p is non-loadable.",
                           [StorageBackend]),
            throw({error, invalid_storage_backend});
        _ ->
            ok
    end,

    %% Register our cluster_info app callback modules, with catch if
    %% the app is missing or packaging is broken.
    catch cluster_info:register_app(riak_kv_cinfo),

    %% print out critical env limits for support/debugging purposes
    catch riak_kv_env:doc_env(),

    %% Spin up supervisor
    case riak_kv_sup:start_link() of
        {ok, Pid} ->
            %% Register capabilities
            riak_core_capability:register({riak_kv, vnode_vclocks},
                                          [true, false],
                                          false,
                                          {riak_kv,
                                           vnode_vclocks,
                                           [{true, true}, {false, false}]}),

            riak_core_capability:register({riak_kv, legacy_keylisting},
                                          [false],
                                          false,
                                          {riak_kv,
                                           legacy_keylisting,
                                           [{false, false}]}),

            riak_core_capability:register({riak_kv, listkeys_backpressure},
                                          [true, false],
                                          false,
                                          {riak_kv,
                                           listkeys_backpressure,
                                           [{true, true}, {false, false}]}),

            riak_core_capability:register({riak_kv, index_backpressure},
                                          [true, false],
                                          false),

            riak_core_capability:register({riak_kv, w1c_batch_vnode},
                                          [true, false],
                                          false),

            %% mapred_system should remain until no nodes still exist
            %% that would propose 'legacy' as the default choice
            riak_core_capability:register({riak_kv, mapred_system},
                                          [pipe],
                                          pipe,
                                          {riak_kv,
                                           mapred_system,
                                           [{pipe, pipe}]}),

            riak_core_capability:register({riak_kv, mapred_2i_pipe},
                                          [true, false],
                                          false,
                                          {riak_kv,
                                           mapred_2i_pipe,
                                           [{true, true}, {false, false}]}),

            riak_core_capability:register({riak_kv, handoff_data_encoding},
                                          [encode_raw, encode_zlib],
                                          encode_zlib),

            riak_core_capability:register({riak_kv, object_format},
                                          get_object_format_modes(),
                                          v0),

            riak_core_capability:register({riak_kv, secondary_index_version},
                                          [v3, v2, v1],
                                          v1),

            riak_core_capability:register({riak_kv, vclock_data_encoding},
                                          [encode_zlib, encode_raw],
                                          encode_raw),

            riak_core_capability:register({riak_kv, crdt},
                                          [?TOP_LEVEL_TYPES,
                                           ?V1_TOP_LEVEL_TYPES ++
                                           ?V2_TOP_LEVEL_TYPES,
                                           ?V1_TOP_LEVEL_TYPES,
                                           []],
                                          []),

            riak_core_capability:register({riak_kv, crdt_epoch_versions},
                                          [?E3_DATATYPE_VERSIONS,
                                           ?E2_DATATYPE_VERSIONS,
                                           ?E1_DATATYPE_VERSIONS],
                                          ?E1_DATATYPE_VERSIONS),

            riak_core_capability:register({riak_kv, put_fsm_ack_execute},
                                          [enabled, disabled],
                                          disabled),

<<<<<<< HEAD
            riak_core_capability:register({riak_kv, object_hash_version},
                                          [0, legacy],
                                          legacy),

            riak_core_capability:register({riak_kv, riak_ql_ddl_rec_version},
                                           [v2,v1],
                                           riak_ql_ddl:first_version()),

            riak_core_capability:register({riak_kv, sql_select_version},
                                          [v2,v1],
                                          riak_kv_select:first_version()),

            riak_kv_compile_tab:populate_v3_table(),
            riak_kv_ts_newtype:recompile_ddl(),
            riak_kv_ts_newtype:verify_helper_modules(),

=======
>>>>>>> b00d1b4e
            HealthCheckOn = app_helper:get_env(riak_kv, enable_health_checks, false),
            %% Go ahead and mark the riak_kv service as up in the node watcher.
            %% The riak_core_ring_handler blocks until all vnodes have been started
            %% synchronously.
            riak_core:register(riak_kv, [
                {vnode_module, riak_kv_vnode},
                {bucket_validator, riak_kv_bucket},
                {stat_mod, riak_kv_stat},
                {permissions, [get, put, delete, list_keys, list_buckets,
                               mapreduce, index, get_preflist]}
            ]
            ++ [{health_check, {?MODULE, check_kv_health, []}} || HealthCheckOn]),

            riak_core:register(riak_ts, [
                {permissions, riak_kv_ts_api:api_calls()}
            ]),

            ok = riak_api_pb_service:register(?SERVICES),

            %% Add routes to webmachine
            [ webmachine_router:add_route(R)
              || R <- lists:reverse(riak_kv_web:dispatch_table()) ],
            {ok, Pid};
        {error, Reason} ->
            {error, Reason}
    end.

%% @doc Prepare to stop - called before the supervisor tree is shutdown
prep_stop(_State) ->
    try %% wrap with a try/catch - application carries on regardless,
        %% no error message or logging about the failure otherwise.

        lager:info("Stopping application riak_kv - marked service down.\n", []),
        riak_core_node_watcher:service_down(riak_kv),

        ok = riak_api_pb_service:deregister(?SERVICES),
        lager:info("Unregistered pb services"),

        %% Gracefully unregister riak_kv webmachine endpoints.
        [ webmachine_router:remove_route(R) || R <-
            riak_kv_web:dispatch_table() ],
        lager:info("unregistered webmachine routes"),
        wait_for_put_fsms(),
        lager:info("all active put FSMs completed"),
        ok
    catch
        Type:Reason ->
            lager:error("Stopping application riak_api - ~p:~p.\n", [Type, Reason])
    end,
    stopping.

%% @spec stop(State :: term()) -> ok
%% @doc The application:stop callback for riak.
stop(_State) ->
    lager:info("Stopped  application riak_kv.\n", []),
    ok.

%% 719528 days from Jan 1, 0 to Jan 1, 1970
%%  *86400 seconds/day
-define(SEC_TO_EPOCH, 62167219200).

%% @spec check_epoch() -> ok
%% @doc
check_epoch() ->
    %% doc for erlang:now/0 says return value is platform-dependent
    %% -> let's emit an error if this platform doesn't think the epoch
    %%    is Jan 1, 1970
    {MSec, Sec, _} = os:timestamp(),
    GSec = calendar:datetime_to_gregorian_seconds(
             calendar:universal_time()),
    case GSec - ((MSec*1000000)+Sec) of
        N when (N < ?SEC_TO_EPOCH+5 andalso N > ?SEC_TO_EPOCH-5);
               (N < -?SEC_TO_EPOCH+5 andalso N > -?SEC_TO_EPOCH-5) ->
            %% if epoch is within 10 sec of expected, accept it
            ok;
        N ->
            Epoch = calendar:gregorian_seconds_to_datetime(N),
            lager:error("Riak expects your system's epoch to be Jan 1, 1970,"
                        "but your system says the epoch is ~p", [Epoch]),
            ok
    end.

check_kv_health(_Pid) ->
    VNodes = riak_core_vnode_manager:all_index_pid(riak_kv_vnode),
    {Low, High} = app_helper:get_env(riak_kv, vnode_mailbox_limit, {1, 5000}),
    case lists:member(riak_kv, riak_core_node_watcher:services(node())) of
        true ->
            %% Service active, use high watermark
            Mode = enabled,
            Threshold = High;
        false ->
            %% Service disabled, use low watermark
            Mode = disabled,
            Threshold = Low
    end,

    SlowVNs =
        [{Idx,Len} || {Idx, Pid} <- VNodes,
                      Info <- [process_info(Pid, [message_queue_len])],
                      is_list(Info),
                      {message_queue_len, Len} <- Info,
                      Len > Threshold],
    Passed = (SlowVNs =:= []),

    case {Passed, Mode} of
        {false, enabled} ->
            lager:info("Disabling riak_kv due to large message queues. "
                       "Offending vnodes: ~p", [SlowVNs]);
        {true, disabled} ->
            lager:info("Re-enabling riak_kv after successful health check");
        _ ->
            ok
    end,
    Passed.

wait_for_put_fsms(N) ->
    case riak_kv_util:exact_puts_active() of
        0 -> ok;
        Count ->
            case N of
                0 ->
                    lager:warning("Timed out waiting for put FSMs to flush"),
                    ok;
                _ -> lager:info("Waiting for ~p put FSMs to complete",
                                [Count]),
                     timer:sleep(1000),
                     wait_for_put_fsms(N-1)
            end
    end.

wait_for_put_fsms() ->
    wait_for_put_fsms(?MAX_FLUSH_PUT_FSM_RETRIES).

find_fsm_limit() ->
    case app_helper:get_env(riak_kv, fsm_limit, ?DEFAULT_FSM_LIMIT) of
        undefined ->
            %% If it's explicitly set to 'undefined', that means "no limit".
            %% sidejob doesn't have an option to specify "infinity" but if
            %% we make the limit equal to the node's global process limit,
            %% then we're pretty much guaranteed to never exceed that:
            erlang:system_info(process_limit);
        Limit when is_integer(Limit) ->
            Limit;
        BadValue ->
            lager:critical("Bad value provided for riak_kv.fsm_limit: ~p. "
                           "Must be an integer or 'undefined'", [BadValue]),
            throw({error, bad_fsm_limit})
    end.

get_object_format_modes() ->
    %% TODO: clearly, this isn't ideal if we have more versions
    case app_helper:get_env(riak_kv, object_format, v0) of
        v0 -> [v0,v1];
        v1 -> [v1,v0]
    end.<|MERGE_RESOLUTION|>--- conflicted
+++ resolved
@@ -204,7 +204,6 @@
                                           [enabled, disabled],
                                           disabled),
 
-<<<<<<< HEAD
             riak_core_capability:register({riak_kv, object_hash_version},
                                           [0, legacy],
                                           legacy),
@@ -221,8 +220,6 @@
             riak_kv_ts_newtype:recompile_ddl(),
             riak_kv_ts_newtype:verify_helper_modules(),
 
-=======
->>>>>>> b00d1b4e
             HealthCheckOn = app_helper:get_env(riak_kv, enable_health_checks, false),
             %% Go ahead and mark the riak_kv service as up in the node watcher.
             %% The riak_core_ring_handler blocks until all vnodes have been started
