--- conflicted
+++ resolved
@@ -86,12 +86,8 @@
     end.
 
 -spec decode_query(Query::#tsinterpolation{}, Cover::term()) ->
-<<<<<<< HEAD
-    {error, _} | {atom(), {ok, ts_query_types()}}.
-=======
     {error, _} | {ddl, {ok, {?DDL{}, proplists:proplist()}}}
                | {ts_query_types(), riak_kv_qry:sql_query_type_record()}.
->>>>>>> 2f91ec97
 decode_query(#tsinterpolation{}, Cover)
   when not (Cover == undefined orelse is_binary(Cover)) ->
     {error, bad_coverage_context};
