%% -------------------------------------------------------------------
%%
%% riak_kv_ts_svc.erl: Riak TS PB/TTB message handler services common
%%                     code
%%
%% Copyright (c) 2016 Basho Technologies, Inc.
%%
%% This file is provided to you under the Apache License,
%% Version 2.0 (the "License"); you may not use this file
%% except in compliance with the License.  You may obtain
%% a copy of the License at
%%
%%   http://www.apache.org/licenses/LICENSE-2.0
%%
%% Unless required by applicable law or agreed to in writing,
%% software distributed under the License is distributed on an
%% "AS IS" BASIS, WITHOUT WARRANTIES OR CONDITIONS OF ANY
%% KIND, either express or implied.  See the License for the
%% specific language governing permissions and limitations
%% under the License.
%%
%% -------------------------------------------------------------------
%% @doc Common code for callbacks for TS TCP messages [codes 90..104]

-module(riak_kv_ts_svc).

-include_lib("riak_pb/include/riak_kv_pb.hrl").
-include_lib("riak_pb/include/riak_ts_pb.hrl").
-include("riak_kv_ts.hrl").
-include("riak_kv_ts_svc.hrl").

%% per RIAK-1437, error codes assigned to TS are in the 1000-1500 range
-define(E_SUBMIT,            1001).
-define(E_FETCH,             1002).
-define(E_IRREG,             1003).
-define(E_PUT,               1004).
-define(E_NOCREATE,          1005).   %% unused
-define(E_NOT_TS_TYPE,       1006).
-define(E_MISSING_TYPE,      1007).
-define(E_MISSING_TS_MODULE, 1008).
-define(E_DELETE,            1009).
-define(E_GET,               1010).
-define(E_BAD_KEY_LENGTH,    1011).
-define(E_LISTKEYS,          1012).
-define(E_TIMEOUT,           1013).
-define(E_CREATE,            1014).
-define(E_CREATED_INACTIVE,  1015).
-define(E_CREATED_GHOST,     1016).
-define(E_ACTIVATE,          1017).
-define(E_BAD_QUERY,         1018).
-define(E_TABLE_INACTIVE,    1019).
-define(E_PARSE_ERROR,       1020).
-define(E_NOTFOUND,          1021).
-define(E_SELECT_RESULT_TOO_BIG, 1022).
-define(E_QBUF_CREATE_ERROR,     1023).
-define(E_QBUF_LDB_ERROR,        1024).
-define(E_QUANTA_LIMIT,          1025).

-define(FETCH_RETRIES, 10).  %% TODO make it configurable in tsqueryreq
-define(TABLE_ACTIVATE_WAIT, 30). %% ditto

-export([decode_query_common/2,
         process/2,
         process_stream/3]).

-type ts_requests() :: #tsputreq{} | #tsdelreq{} | #tsgetreq{} |
                       #tslistkeysreq{} | #tsqueryreq{}.
-type ts_responses() :: #tsputresp{} | #tsdelresp{} | #tsgetresp{} |
                        #tslistkeysresp{} | #tsqueryresp{} |
                        #tscoverageresp{} |
                        #rpberrorresp{}.
-type ts_get_response() :: {tsgetresp, {list(binary()), list(atom()), list(list(term()))}}.
-type ts_query_response() :: {tsqueryresp, {list(binary()), list(atom()), list(list(term()))}}.
-type ts_query_responses() :: #tsqueryresp{} | ts_query_response().
-type ts_query_types() :: ?DDL{} | riak_kv_qry:sql_query_type_record().
-export_type([ts_requests/0, ts_responses/0,
              ts_query_response/0, ts_query_responses/0,
              ts_query_types/0]).

decode_query_common(Q, Options) ->
    case decode_query(Q, Options) of
        {ok, {QueryType, Query}} ->
            {ok, Query, decode_query_permissions(QueryType, Query)};
        {error, Error} ->
            %% convert error returns to ok's, this means it will be passed into
            %% process which will not process it and return the error.
            {ok, make_decoder_error_response(Error)}
    end.

-spec decode_query(Query::#tsinterpolation{}, proplists:proplist()) ->
    {error, _} | {ok, {ddl, {?DDL{}, proplists:proplist()}}}
               | {ok, {ts_query_types(), riak_kv_qry:sql_query_type_record()}}.
decode_query(#tsinterpolation{base = BaseQuery}, Options) ->
    case catch riak_ql_parser:ql_parse(
                 riak_ql_lexer:get_tokens(  %% yecc can throw nasty 'EXIT' exceptions
                   binary_to_list(BaseQuery))) of
        {ddl, DDL, WithProperties} ->
            {ok, {ddl, {DDL, WithProperties}}};
        {QryType, SQL} when QryType /= error,
                            QryType /= 'EXIT' ->
            case riak_kv_ts_util:build_sql_record(QryType, SQL, Options) of
                {ok, SQLRec} ->
                    {ok, {QryType, SQLRec}};
                {error, Reason} ->
                    {error, Reason}
            end;
        {'EXIT', {Reason, _StackTrace}} ->
            {error, {lexer_error, flat_format("~s", [Reason])}};
        {error, Other} ->
            {error, Other}
    end.


decode_query_permissions(QryType, {DDL = ?DDL{}, _WithProps}) ->
    decode_query_permissions(QryType, DDL);
decode_query_permissions(QryType, Qry) ->
    SqlType = riak_kv_ts_api:api_call_from_sql_type(QryType),
    Perm = riak_kv_ts_api:api_call_to_perm(SqlType),
    {Perm, riak_kv_ts_util:queried_table(Qry)}.


-spec process(atom() | ts_requests() | ts_query_types(), #state{}) ->
                     {reply, ts_query_responses(), #state{}} |
                     {reply, ts_get_response(), #state{}} |
                     {reply, ts_responses(), #state{}}.
process(#rpberrorresp{} = Error, State) ->
    {reply, Error, State};

process(M = #tsputreq{table = Table}, State) ->
    check_table_and_call(Table, fun sub_tsputreq/4, M, State);

process(M = #tsgetreq{table = Table}, State) ->
    check_table_and_call(Table, fun sub_tsgetreq/4, M, State);

process(M = #tsdelreq{table = Table}, State) ->
    check_table_and_call(Table, fun sub_tsdelreq/4, M, State);

process(M = #tslistkeysreq{table = Table}, State) ->
    check_table_and_call(Table, fun sub_tslistkeysreq/4, M, State);

process(M = #tscoveragereq{table = Table}, State) ->
    check_table_and_call(Table, fun sub_tscoveragereq/4, M, State);

%% The following heads of `process' are all, in terms of protobuffer
%% structures, a `#tsqueryreq{}', subdivided per query type (CREATE
%% TABLE, SELECT, DESCRIBE, INSERT, SHOW TABLES). The first argument will
%% be the specific SQL converted from the original `#tsqueryreq{}' in
%% `riak_kv_pb_ts:decode' via `decode_query_common').
process({DDL = ?DDL{}, WithProperties}, State) ->
    %% the only one that doesn't require an activated table
    create_table({DDL, WithProperties}, State);

process(M = ?SQL_SELECT{'FROM' = Table}, State) ->
    check_table_and_call(Table, fun sub_tsqueryreq/4, M, State);

process(M = #riak_sql_describe_v1{'DESCRIBE' = Table}, State) ->
    check_table_and_call(Table, fun sub_tsqueryreq/4, M, State);

process(M = #riak_sql_insert_v1{'INSERT' = Table}, State) ->
    check_table_and_call(Table, fun sub_tsqueryreq/4, M, State);

process(#riak_sql_show_tables_v1{}, State) ->
    {ok, {ColNames, ColTypes, LdbNativeRows}} =
        riak_kv_qry:submit(#riak_sql_show_tables_v1{}, ?DDL{}),
    Rows = [list_to_tuple(R) || R <- LdbNativeRows],
    {reply, make_tsqueryresp({ColNames, ColTypes, Rows}), State};

process(M = #riak_sql_explain_query_v1{'EXPLAIN' = ?SQL_SELECT{'FROM' = Table}}, State) ->
    check_table_and_call(Table, fun sub_tsqueryreq/4, M, State).

%% There is no two-tuple variants of process_stream for tslistkeysresp
%% as TS list_keys senders always use backpressure.
process_stream({ReqId, done}, ReqId,
               State = #state{req = #tslistkeysreq{}, req_ctx = ReqId}) ->
    {done, #tslistkeysresp{done = true}, State};

process_stream({ReqId, From, {keys, []}}, ReqId,
               State = #state{req = #tslistkeysreq{}, req_ctx = ReqId}) ->
    riak_kv_keys_fsm:ack_keys(From),
    {ignore, State};

process_stream({ReqId, From, {keys, CompoundKeys}}, ReqId,
               State = #state{req = #tslistkeysreq{},
                              req_ctx = ReqId,
                              column_info = ColumnInfo}) ->
    riak_kv_keys_fsm:ack_keys(From),
    Keys = riak_pb_ts_codec:encode_rows(
             ColumnInfo, [tuple_to_list(sext:decode(A))
                          || A <- CompoundKeys, A /= []]),
    {reply, #tslistkeysresp{keys = Keys, done = false}, State};

process_stream({ReqId, {error, Error}}, ReqId,
               #state{req = #tslistkeysreq{}, req_ctx = ReqId}) ->
    {error, {format, Error}, #state{}};
process_stream({ReqId, Error}, ReqId,
               #state{req = #tslistkeysreq{}, req_ctx = ReqId}) ->
    {error, {format, Error}, #state{}}.


%% ---------------------------------
%% create_table, the only function for which we don't do
%% check_table_and_call

-spec create_table({?DDL{}, proplists:proplist()}, #state{}) ->
                          {reply, tsqueryresp | #rpberrorresp{}, #state{}}.
create_table({DDL = ?DDL{table = Table}, WithProps}, State) ->
    {ok, Props1} = riak_kv_ts_util:apply_timeseries_bucket_props(
                     DDL, riak_ql_ddl_compiler:get_compiler_version(), WithProps),
    case catch [riak_kv_wm_utils:erlify_bucket_prop(P) || P <- Props1] of
        {bad_linkfun_modfun, {M, F}} ->
            {reply, make_table_create_fail_resp(
                      Table, flat_format(
                               "Invalid link mod or fun in bucket type properties: ~p:~p\n", [M, F])),
             State};
        {bad_linkfun_bkey, {B, K}} ->
            {reply, make_table_create_fail_resp(
                      Table, flat_format(
                               "Malformed bucket/key for anon link fun in bucket type properties: ~p/~p\n", [B, K])),
             State};
        {bad_chash_keyfun, {M, F}} ->
            {reply, make_table_create_fail_resp(
                      Table, flat_format(
                               "Invalid chash mod or fun in bucket type properties: ~p:~p\n", [M, F])),
             State};
        Props2 ->
            case riak_core_bucket_type:create(Table, Props2) of
                ok ->
                    wait_until_active(Table, State, ?TABLE_ACTIVATE_WAIT);
                {error, Reason} ->
                    {reply, make_table_create_fail_resp(Table, Reason), State}
            end
    end.

wait_until_active(Table, State, 0) ->
    {reply, make_table_activate_fail_resp(Table), State};
wait_until_active(Table, State, Seconds) ->
    case riak_core_bucket_type:activate(Table) of
        ok ->
            {reply, tsqueryresp, State};
        {error, not_ready} ->
            timer:sleep(1000),
            wait_until_active(Table, State, Seconds - 1);
        {error, undefined} ->
            %% this is inconceivable because create(Table) has
            %% just succeeded, so it's here mostly to pacify
            %% the dialyzer (and of course, for the odd chance
            %% of Erlang imps crashing nodes between create
            %% and activate calls)
            {reply, make_table_created_missing_resp(Table), State}
    end.


%% ---------------------------------------------------
%% functions called from check_table_and_call, one per ts* request
%% ---------------------------------------------------


%% -----------
%% put
%% -----------

%% NB: since this method deals with PB and TTB messages, the message must be fully
%% decoded before sub_tsputreq is called
sub_tsputreq(Mod, _DDL, #tsputreq{table = Table, rows = Rows},
             State) ->
    case riak_kv_ts_util:validate_rows(Mod, Rows) of
        [] ->
            case riak_kv_ts_api:put_data(Rows, Table, Mod) of
                ok ->
                    {reply, #tsputresp{}, State};
                {error, {some_failed, ErrorCount}} ->
                    {reply, make_failed_put_resp(ErrorCount), State};
                {error, no_type} ->
                    {reply, make_table_not_activated_resp(Table), State};
                {error, OtherReason} ->
                    {reply, make_rpberrresp(?E_PUT, to_string(OtherReason)), State}
            end;
        BadRowIdxs ->
            {reply, make_validate_rows_error_resp(BadRowIdxs), State}
    end.

%% -----------
%% get
%% -----------

%% NB: since this method deals with PB and TTB messages, the message must be fully
%% decoded before sub_tsgetreq is called
sub_tsgetreq(Mod, _DDL, #tsgetreq{table = Table,
                                  key    = CompoundKey,
                                  timeout = Timeout},
             State) ->
    Options =
        if Timeout == undefined -> [];
           true -> [{timeout, Timeout}]
        end,
    %%CompoundKey = riak_pb_ts_codec:decode_cells(PbCompoundKey),
    %% decoding is done per wire protocol (ttb or pb), see riak_kv_ts.erl
    Mod = riak_ql_ddl:make_module_name(Table),
    case riak_kv_ts_api:get_data(
           CompoundKey, Table, Mod, Options) of
        {ok, Record} ->
            {ColumnNames, Row} = lists:unzip(Record),
            %% the columns stored in riak_object are just
            %% names; we need names with types, so:
            ColumnTypes = riak_kv_ts_util:get_column_types(ColumnNames, Mod),
            {reply, make_tsgetresp(ColumnNames, ColumnTypes, [list_to_tuple(Row)]), State};
        {error, no_type} ->
            {reply, make_table_not_activated_resp(Table), State};
        {error, {bad_key_length, Got, Need}} ->
            {reply, make_key_element_count_mismatch_resp(Got, Need), State};
        {error, notfound} ->
            {reply, make_tsgetresp([], [], []), State};
        {error, Reason} ->
            {reply, make_rpberrresp(?E_GET, to_string(Reason)), State}
    end.


%% -----------
%% delete
%% -----------

sub_tsdelreq(Mod, _DDL, #tsdelreq{table = Table,
                                  key    = PbCompoundKey,
                                  vclock  = VClock,
                                  timeout  = Timeout},
             State) ->
    Options =
        if Timeout == undefined -> [];
           true -> [{timeout, Timeout}]
        end,
    CompoundKey = riak_pb_ts_codec:decode_cells(PbCompoundKey),
    Mod = riak_ql_ddl:make_module_name(Table),
    case riak_kv_ts_api:delete_data(
           CompoundKey, Table, Mod, Options, VClock) of
        ok ->
            {reply, tsdelresp, State};
        {error, no_type} ->
            {reply, make_table_not_activated_resp(Table), State};
        {error, {bad_key_length, Got, Need}} ->
            {reply, make_key_element_count_mismatch_resp(Got, Need), State};
        {error, notfound} ->
            {reply, make_rpberrresp(?E_NOTFOUND, "notfound"), State};
        {error, Reason} ->
            {reply, make_failed_delete_resp(Reason), State}
    end.


%% -----------
%% list_keys
%% -----------

sub_tslistkeysreq(Mod, DDL, #tslistkeysreq{table = Table,
                                           timeout = Timeout} = Req,
                  State) ->

    %% Construct a function to convert from TS local key to TS
    %% partition key.
    %%
    %% This is needed because coverage filter functions must check the
    %% hash of the partition key, not the local key, when folding over
    %% keys in the backend.

    KeyConvFn =
        fun(Key) when is_binary(Key) ->
                riak_kv_ts_util:lk_to_pk(sext:decode(Key), DDL, Mod);
           (Key) ->
                %% Key read from leveldb should always be binary.
                %% This clause is just to keep dialyzer quiet
                %% (otherwise dialyzer will complain about no local
                %% return, since we have no way to spec the type
                %% of Key for an anonymous function).
                %%
                %% Nonetheless, we log an error in case this branch is
                %% ever exercised

                lager:error("Key conversion function "
                            "encountered a non-binary object key: ~p", [Key]),
                Key
        end,

    Result =
        riak_client:stream_list_keys(
          riak_kv_ts_util:table_to_bucket(Table), Timeout, KeyConvFn,
          {riak_client, [node(), undefined]}),
    case Result of
        {ok, ReqId} ->
            ColumnInfo =
                [Mod:get_field_type(N)
                 || ?SQL_PARAM{name = N} <- DDL?DDL.local_key#key_v1.ast],
            {reply, {stream, ReqId}, State#state{req = Req, req_ctx = ReqId,
                                                 column_info = ColumnInfo}};
        {error, Reason} ->
            {reply, make_failed_listkeys_resp(Reason), State}
    end.

%% -----------
%% coverage
%% -----------

sub_tscoveragereq(Mod, _DDL, #tscoveragereq{table = Table,
                                            query = Q,
                                            replace_cover=R,
                                            unavailable_cover=U},
                  State) ->
    Client = {riak_client, [node(), undefined]},
    %% all we need from decode_query is to compile the query,
    %% but also to check permissions
    case decode_query(Q, []) of
        {ok, {_QryType, SQL}} ->
            %% Make sure, if we pass a replacement cover, we use it to
            %% determine the proper where range
            case riak_kv_ts_api:compile_to_per_quantum_queries(Mod,
                                                               SQL?SQL_SELECT{cover_context=R}) of
                {ok, Compiled} ->
                    Bucket = riak_kv_ts_util:table_to_bucket(Table),
                    {reply,
                     {tscoverageresp,
                      riak_kv_ts_util:sql_to_cover(Client, Compiled, Bucket, R, U, [])},
                     State};
                {error, Reason} ->
                    {reply, make_rpberrresp(
                      ?E_BAD_QUERY, flat_format("Failed to compile query: ~p", [Reason])), State}
            end;
        {error, Reason} ->
            {reply, make_decoder_error_response(Reason), State}
    end.


%% ----------
%% query
%% ----------

%% NB: since this method deals with PB and TTB messages, the message must be fully
%% decoded before sub_tsqueryreq is called
-spec sub_tsqueryreq(module(), ?DDL{}, riak_kv_qry:sql_query_type_record(), #state{}) ->
                     {reply, ts_query_responses() | #rpberrorresp{}, #state{}}.
sub_tsqueryreq(_Mod, DDL = ?DDL{table = Table}, SQL, State) ->
    case riak_kv_ts_api:query(SQL, DDL) of
        {ok, {ColNames, ColTypes, LdbNativeRows}} ->
            Rows = [list_to_tuple(R) || R <- LdbNativeRows],
            {reply, make_tsqueryresp({ColNames, ColTypes, Rows}), State};

        %% the following timeouts are known and distinguished:
        {error, no_type} ->
            {reply, make_table_not_activated_resp(Table), State};
        {error, qry_worker_timeout} ->
            %% the eleveldb process didn't send us any response after
            %% 10 sec (hardcoded in riak_kv_qry), and probably died
            {reply, make_rpberrresp(?E_TIMEOUT, "no response from backend"), State};
        {error, backend_timeout} ->
            %% the eleveldb process did manage to send us a timeout
            %% response
            {reply, make_rpberrresp(?E_TIMEOUT, "backend timeout"), State};

        %% this one comes from riak_kv_qry_worker
        {error, divide_by_zero} ->
            {reply, make_rpberrresp(?E_SUBMIT, "Divide by zero"), State};

        %% from riak_kv_qry
        {error, {invalid_data, BadRowIdxs}} ->
            {reply, make_validate_rows_error_resp(BadRowIdxs), State};
        {error, {too_many_insert_values, BadRowIdxs}} ->
            {reply, make_too_many_insert_values_resp(BadRowIdxs), State};
        {error, {undefined_fields, BadFields}} ->
            {reply, make_undefined_field_in_insert_resp(BadFields), State};
<<<<<<< HEAD
        %% from the qbuf subsystem
        {error, select_result_too_big} ->
            {reply, make_select_result_too_big_error(), State};
        {error, {qbuf_create_error, Reason}} ->
            {reply, make_qbuf_create_error(Reason), State};
        {error, {qbuf_ldb_error, Reason}} ->
            {reply, make_qbuf_ldb_error(Reason), State};
=======
        {error, {identifier_unexpected, Identifier}} ->
            {reply, make_identifier_unexpected_resp(Identifier), State};
>>>>>>> 66a8404b

        %% these come from riak_kv_qry_compiler, even though the query is a valid SQL.
        {error, {_DDLCompilerErrType, DDLCompilerErrDesc}} when is_atom(_DDLCompilerErrType) ->
            {reply, make_rpberrresp(?E_SUBMIT, DDLCompilerErrDesc), State};
        {error, invalid_coverage_context_checksum} ->
            {reply, make_rpberrresp(?E_SUBMIT, "Query coverage context fails checksum"), State};
        {error, {too_many_subqueries, NQuanta, MaxQueryQuanta}} ->
            {reply, make_max_query_quanta_resp(NQuanta, MaxQueryQuanta), State};

        {error, Reason} ->
            {reply, make_rpberrresp(?E_SUBMIT, Reason), State}
    end.


%% ---------------------------------------------------
%% local functions
%% ---------------------------------------------------

-spec check_table_and_call(Table::binary(),
                           WorkItem::fun((module(), ?DDL{},
                                          OrigMessage::tuple(), #state{}) ->
                                                process_retval()),
                           OrigMessage::tuple(),
                           #state{}) ->
                                  process_retval().
%% Check that Table is good wrt TS operations and call a specified
%% function with its Mod and DDL; generate an appropriate
%% #rpberrorresp{} if a corresponding bucket type has not been
%% activated or Table has no DDL (not a TS bucket). Otherwise,
%% transparently call the WorkItem function.
check_table_and_call(Table, Fun, TsMessage, State) ->
    case riak_kv_ts_util:get_table_ddl(Table) of
        {ok, Mod, DDL} ->
            Fun(Mod, DDL, TsMessage, State);
        {error, no_type} ->
            {reply, make_table_not_activated_resp(Table), State};
        {error, missing_helper_module} ->
            BucketProps = riak_core_bucket:get_bucket(
                            riak_kv_ts_util:table_to_bucket(Table)),
            {reply, make_missing_helper_module_resp(Table, BucketProps), State}
    end.



%%
-spec make_rpberrresp(integer(), string()) -> #rpberrorresp{}.
make_rpberrresp(Code, Message) ->
    #rpberrorresp{errcode = Code,
                  errmsg = iolist_to_binary(Message)}.

%%
-spec make_missing_helper_module_resp(Table::binary(),
                            BucketProps::{error, any()} | [proplists:property()])
                           -> #rpberrorresp{}.
make_missing_helper_module_resp(Table, {error, _}) ->
    make_missing_type_resp(Table);
make_missing_helper_module_resp(Table, BucketProps)
  when is_binary(Table), is_list(BucketProps) ->
    case lists:keymember(ddl, 1, BucketProps) of
        true  -> make_missing_table_module_resp(Table);
        false -> make_nonts_type_resp(Table)
    end.

%%
-spec make_missing_type_resp(Table::binary()) -> #rpberrorresp{}.
make_missing_type_resp(Table) ->
    make_rpberrresp(
      ?E_MISSING_TYPE,
      flat_format("Time Series table ~s does not exist", [Table])).

%%
-spec make_nonts_type_resp(Table::binary()) -> #rpberrorresp{}.
make_nonts_type_resp(Table) ->
    make_rpberrresp(
      ?E_NOT_TS_TYPE,
      flat_format("Attempt Time Series operation on non Time Series table ~s", [Table])).

-spec make_missing_table_module_resp(Table::binary()) -> #rpberrorresp{}.
make_missing_table_module_resp(Table) ->
    make_rpberrresp(
      ?E_MISSING_TS_MODULE,
      flat_format("The compiled module for Time Series table ~s cannot be loaded", [Table])).

-spec make_key_element_count_mismatch_resp(Got::integer(), Need::integer()) -> #rpberrorresp{}.
make_key_element_count_mismatch_resp(Got, Need) ->
    make_rpberrresp(
      ?E_BAD_KEY_LENGTH,
      flat_format("Key element count mismatch (key has ~b elements but ~b supplied)", [Need, Got])).

-spec make_validate_rows_error_resp([integer()]) -> #rpberrorresp{}.
make_validate_rows_error_resp(BadRowIdxs) ->
    BadRowsString = string:join([integer_to_list(I) || I <- BadRowIdxs],", "),
    make_rpberrresp(
      ?E_IRREG,
      flat_format("Invalid data found at row index(es) ~s", [BadRowsString])).

make_too_many_insert_values_resp(BadRowIdxs) ->
    BadRowsString = string:join([integer_to_list(I) || I <- BadRowIdxs],", "),
    make_rpberrresp(
      ?E_BAD_QUERY,
      flat_format("too many values in row index(es) ~s", [BadRowsString])).

make_undefined_field_in_insert_resp(BadFields) ->
    make_rpberrresp(
      ?E_BAD_QUERY,
      flat_format("undefined fields: ~s", [string:join(BadFields, ", ")])).

<<<<<<< HEAD
make_qbuf_create_error(Reason) ->
    make_rpberrresp(
      ?E_QBUF_CREATE_ERROR,
      flat_format("Failed to set up query buffer for an ORDER BY query (~p)", [Reason])).

make_select_result_too_big_error() ->
    make_rpberrresp(
      ?E_SELECT_RESULT_TOO_BIG,
      flat_format("Projected result of a SELECT query is too big", [])).

make_qbuf_ldb_error(Reason) ->
    make_rpberrresp(
      ?E_QBUF_LDB_ERROR,
      flat_format("Query buffer I/O error: ~p", [Reason])).

make_max_query_quanta_resp(NQuanta, MaxQueryQuanta) ->
    make_rpberrresp(
      ?E_QUANTA_LIMIT,
      flat_format("Query spans too many quanta (~b, max ~b)", [NQuanta, MaxQueryQuanta])).
=======
make_identifier_unexpected_resp(Identifier) ->
    make_rpberrresp(
        ?E_BAD_QUERY,
        flat_format("unexpected identifer: ~s", [Identifier])).
>>>>>>> 66a8404b

make_failed_put_resp(ErrorCount) ->
    make_rpberrresp(
      ?E_PUT,
      flat_format("Failed to put ~b record(s)", [ErrorCount])).

make_failed_delete_resp(Reason) ->
    make_rpberrresp(
      ?E_DELETE,
      flat_format("Failed to delete record: ~p", [Reason])).

make_failed_listkeys_resp(Reason) ->
    make_rpberrresp(
      ?E_LISTKEYS,
      flat_format("Failed to list keys: ~p", [Reason])).

make_table_create_fail_resp(Table, Reason) ->
    make_rpberrresp(
      ?E_CREATE, flat_format("Failed to create table ~s: ~p", [Table, Reason])).

make_table_activate_fail_resp(Table) ->
    make_rpberrresp(
      ?E_ACTIVATE,
      flat_format("Failed to activate table ~s", [Table])).

make_table_not_activated_resp(Table) ->
    make_rpberrresp(
      ?E_TABLE_INACTIVE,
      flat_format("~ts is not an active table", [Table])).

make_table_created_missing_resp(Table) ->
    make_rpberrresp(
      ?E_CREATED_GHOST,
      flat_format("Table ~s has been created but found missing", [Table])).

to_string(X) ->
    flat_format("~p", [X]).


%% helpers to make various responses

make_tsgetresp(ColumnNames, ColumnTypes, Rows) ->
    {tsgetresp, {ColumnNames, ColumnTypes, Rows}}.

make_tsqueryresp({_ColumnNames, _ColumnTypes, []}) ->
    %% tests (and probably docs, too) expect an empty result set to be
    %% returned as {[], []} (with column names omitted). Before the
    %% TTB merge, the columns info was dropped in
    %% riak_kv_pb_ts:encode_response({reply, {tsqueryresp, Data}, _}).
    %% Now, because the TTB encoder is dumb, leaving the special case
    %% treatment in the PB-specific riak_kv_pb_ts lets empty query
    %% results going through TTB still have the columns info, which is
    %% not what the caller might expect. We ensure uniform {[], []}
    %% for bot PB and TTB by preparing this term in advance, here.
    {tsqueryresp, {[], [], []}};
make_tsqueryresp(Data = {_ColumnNames, _ColumnTypes, _Rows}) ->
    {tsqueryresp, Data}.


make_decoder_error_response(bad_coverage_context) ->
    make_rpberrresp(?E_SUBMIT, "Bad coverage context");
make_decoder_error_response({lexer_error, Msg}) ->
    make_rpberrresp(?E_PARSE_ERROR, flat_format("~s", [Msg]));
make_decoder_error_response({LineNo, riak_ql_parser, Msg}) when is_integer(LineNo) ->
    make_rpberrresp(?E_PARSE_ERROR, flat_format("~ts", [Msg]));
make_decoder_error_response({Token, riak_ql_parser, _}) when is_binary(Token) ->
    make_rpberrresp(?E_PARSE_ERROR, flat_format("Unexpected token '~s'", [Token]));
make_decoder_error_response({Token, riak_ql_parser, _}) ->
    make_rpberrresp(?E_PARSE_ERROR, flat_format("Unexpected token '~p'", [Token]));
make_decoder_error_response(Error) ->
    make_rpberrresp(?E_PARSE_ERROR, flat_format("~p", [Error])).

flat_format(Format, Args) ->
    lists:flatten(io_lib:format(Format, Args)).

-ifdef(TEST).
-include_lib("eunit/include/eunit.hrl").

missing_helper_module_missing_type_test() ->
    ?assertMatch(
        #rpberrorresp{errcode = ?E_MISSING_TYPE },
        make_missing_helper_module_resp(<<"mytype">>, {error, any})
    ).

missing_helper_module_not_ts_type_test() ->
    ?assertMatch(
        #rpberrorresp{errcode = ?E_NOT_TS_TYPE },
        make_missing_helper_module_resp(<<"mytype">>, []) % no ddl property
    ).

%% if the bucket properties exist and they contain a ddl property then
%% the bucket properties are in the correct state but the module is still
%% missing.
missing_helper_module_test() ->
    ?assertMatch(
        #rpberrorresp{errcode = ?E_MISSING_TS_MODULE },
        make_missing_helper_module_resp(<<"mytype">>, [{ddl, ?DDL{}}])
    ).

-endif.<|MERGE_RESOLUTION|>--- conflicted
+++ resolved
@@ -463,7 +463,6 @@
             {reply, make_too_many_insert_values_resp(BadRowIdxs), State};
         {error, {undefined_fields, BadFields}} ->
             {reply, make_undefined_field_in_insert_resp(BadFields), State};
-<<<<<<< HEAD
         %% from the qbuf subsystem
         {error, select_result_too_big} ->
             {reply, make_select_result_too_big_error(), State};
@@ -471,10 +470,8 @@
             {reply, make_qbuf_create_error(Reason), State};
         {error, {qbuf_ldb_error, Reason}} ->
             {reply, make_qbuf_ldb_error(Reason), State};
-=======
         {error, {identifier_unexpected, Identifier}} ->
             {reply, make_identifier_unexpected_resp(Identifier), State};
->>>>>>> 66a8404b
 
         %% these come from riak_kv_qry_compiler, even though the query is a valid SQL.
         {error, {_DDLCompilerErrType, DDLCompilerErrDesc}} when is_atom(_DDLCompilerErrType) ->
@@ -582,7 +579,6 @@
       ?E_BAD_QUERY,
       flat_format("undefined fields: ~s", [string:join(BadFields, ", ")])).
 
-<<<<<<< HEAD
 make_qbuf_create_error(Reason) ->
     make_rpberrresp(
       ?E_QBUF_CREATE_ERROR,
@@ -602,12 +598,11 @@
     make_rpberrresp(
       ?E_QUANTA_LIMIT,
       flat_format("Query spans too many quanta (~b, max ~b)", [NQuanta, MaxQueryQuanta])).
-=======
+
 make_identifier_unexpected_resp(Identifier) ->
     make_rpberrresp(
         ?E_BAD_QUERY,
         flat_format("unexpected identifer: ~s", [Identifier])).
->>>>>>> 66a8404b
 
 make_failed_put_resp(ErrorCount) ->
     make_rpberrresp(
