%% -------------------------------------------------------------------
%% Copyright (c) 2015 Basho Technologies, Inc. All Rights Reserved.
%%
%% This file is provided to you under the Apache License,
%% Version 2.0 (the "License"); you may not use this file
%% except in compliance with the License.  You may obtain
%% a copy of the License at
%%
%%   http://www.apache.org/licenses/LICENSE-2.0
%%
%% Unless required by applicable law or agreed to in writing,
%% software distributed under the License is distributed on an
%% "AS IS" BASIS, WITHOUT WARRANTIES OR CONDITIONS OF ANY
%% KIND, either express or implied.  See the License for the
%% specific language governing permissions and limitations
%% under the License.
%%
%% -------------------------------------------------------------------
-module(riak_kv_w1c_worker).

-behaviour(gen_server).

%% API
-export([start_link/1, put/2, workers/0]).
-export([init/1,
    handle_call/3,
    handle_cast/2,
    handle_info/2,
    terminate/2,
    code_change/3]).

-include_lib("riak_kv_vnode.hrl").

-record(rec, {
    w, pw, n_val,
    start_ts,
    size,
    primary_okays = 0,
    fallback_okays = 0,
    errors = [],
    from
}).

-define(DICT_TYPE, dict).

-record(state, {
    entries = ?DICT_TYPE:new(),
    proxies = ?DICT_TYPE:new()
}).

-define(DEFAULT_TIMEOUT, 60000).


%%%===================================================================
%%% API
%%%===================================================================

workers() ->
    {
        riak_kv_w1c_worker00,
        riak_kv_w1c_worker01,
        riak_kv_w1c_worker02,
        riak_kv_w1c_worker03,
        riak_kv_w1c_worker04,
        riak_kv_w1c_worker05,
        riak_kv_w1c_worker06,
        riak_kv_w1c_worker07
    }.

%% @spec start_link(atom()) -> {ok, pid()} | ignore | {error, term()}
start_link(Name) ->
    gen_server:start_link({local, Name}, ?MODULE, [], []).

%% @spec put(RObj :: riak_object:riak_object(), riak_object:options(), riak_object:riak_client()) ->
%%        ok |
%%       {error, timeout} |
%%       {error, term()}
put(RObj, Options) ->
    StartTS = os:timestamp(),
    Bucket = riak_object:bucket(RObj),
<<<<<<< HEAD
    case riak_object:get_ts_local_key(RObj) of
        {ok, LocalKey} ->
            Key = LocalKey,
            EncodeFn =
                fun(XRObj) ->
                    riak_object:to_binary(v1, XRObj, msgpack)
                end;
        error ->
            Key = riak_object:key(RObj),
            EncodeFn = fun(XRObj) -> riak_object:to_binary(v1, XRObj) end
    end,
    BKey = {Bucket, riak_object:key(RObj)},
    BucketProps = riak_core_bucket:get_bucket(Bucket),
    DocIdx = riak_core_util:chash_key(BKey, BucketProps),
=======
    Key = riak_object:key(RObj),
    BucketProps = riak_core_bucket:get_bucket(Bucket),
    DocIdx = riak_core_util:chash_key({Bucket, Key}, BucketProps),
>>>>>>> d07ed943
    NVal = proplists:get_value(n_val, BucketProps),
    Preflist =
        case proplists:get_value(sloppy_quorum, Options, true) of
            true ->
                UpNodes = riak_core_node_watcher:nodes(riak_kv),
                riak_core_apl:get_apl_ann(DocIdx, NVal, UpNodes);
            false ->
                riak_core_apl:get_primary_apl(DocIdx, NVal, riak_kv)
        end,
    case validate_options(NVal, Preflist, Options, BucketProps) of
        {ok, W, PW} ->
            Worker = random_worker(),
            EncodedVal = encoded_val(RObj),
            ReqId = erlang:monitor(process, Worker),
<<<<<<< HEAD
            RObj2 = riak_object:set_vclock(RObj, vclock:fresh(<<0:8>>, 1)),
            RObj3 = riak_object:update_last_modified(RObj2),
            RObj4 = riak_object:apply_updates(RObj3),
            EncodedVal = EncodeFn(RObj4),
=======
            Timeout = case proplists:get_value(timeout, Options, ?DEFAULT_TIMEOUT) of
                N when is_integer(N) andalso N > 0 ->
                    N;
                _ ->
                    ?DEFAULT_TIMEOUT
            end,
>>>>>>> d07ed943
            gen_server:cast(
                Worker,
                {put, Bucket, Key, EncodedVal, ReqId, Preflist,
                 #rec{w=W, pw=PW, n_val=NVal, from=self(),
                      start_ts=StartTS,
                      size=size(EncodedVal)}}),
<<<<<<< HEAD
            Timeout = case proplists:get_value(timeout, Options, ?DEFAULT_TIMEOUT) of
                          N when is_integer(N) andalso N > 0 ->
                              N;
                          _ ->
                              ?DEFAULT_TIMEOUT
                      end,
            % this is not direct gen_server:call because the process that
            % replies is not the one that received the cast
=======
>>>>>>> d07ed943
            receive
                {'DOWN', ReqId, process, _Pid, _Reason} ->
                    {error, riak_kv_w1c_server_crashed};
                {ReqId, Response} ->
                    erlang:demonitor(ReqId, [flush]),
                    Response
            after Timeout ->
                gen_server:cast(Worker, {cancel, ReqId}),
                receive
                    {ReqId, Response} ->
                        Response
                end
            end;
        Error ->
            Error
    end.

%%%===================================================================
%%% gen_server callbacks
%%%===================================================================

init(_) ->
    {ok, #state{}}.

handle_call(_Request, _From, State) ->
    {reply, undefined, State}.

handle_cast({put, Bucket, Key, EncodedVal, ReqId, Preflist, #rec{from=From}=Rec}, #state{proxies=Proxies}=State) ->
    NewState = case store_request_record(ReqId, Rec, State) of
        {undefined, S} ->
            S#state{proxies=send_vnodes(Preflist, Proxies, Bucket, Key, EncodedVal, ReqId)};
        {_, S} ->
            reply(From, ReqId, {error, request_id_already_defined}),
            S
    end,
    {noreply, NewState};
handle_cast({cancel, ReqId}, State) ->
    NewState = case erase_request_record(ReqId, State) of
        {undefined, S} ->
            S;
        {#rec{from=From}, S} ->
            reply(From, ReqId, {error, timeout}),
            S
    end,
    {noreply, NewState};
handle_cast(_Msg, State) ->
    {noreply, State}.

handle_info({ReqId, ?KV_W1C_PUT_REPLY{reply=Reply, type=Type}}, State) ->
    case get_request_record(ReqId, State) of
        undefined->
            % the entry was likely purged by the timeout mechanism
            {noreply, State};
        Rec ->
            #rec{
                pw = PW, w = W, n_val=NVal,
                primary_okays = PrimaryOkays,
                fallback_okays = FallbackOkays,
                errors = Errors,
                from = From,
                start_ts = StartTS,
                size = Size
            } = Rec,
            {PrimaryOkays1, FallbackOkays1, Errors1} =
                case {Reply, Type} of
                    {ok, primary} ->
                        {PrimaryOkays + 1, FallbackOkays, Errors};
                    {ok, fallback} ->
                        {PrimaryOkays, FallbackOkays + 1, Errors};
                    {{error, Reason}, _} ->
                        {PrimaryOkays, FallbackOkays, [Reason | Errors]}
                end,
            % TODO use riak_kv_put_core here instead
            case enough(W, PW, NVal, PrimaryOkays1 + FallbackOkays1, PrimaryOkays1, length(Errors1)) of
                true ->
                    reply(From, ReqId, response(W, PW, NVal, PrimaryOkays1 + FallbackOkays1, PrimaryOkays1, Errors1, length(Errors))),
                    {_, NewState} = erase_request_record(ReqId, State),
                    Usecs = timer:now_diff(os:timestamp(), StartTS),
                    riak_kv_stat:update({write_once_put, Usecs, Size});
                false ->
                    NewRec = Rec#rec{
                        primary_okays = PrimaryOkays1,
                        fallback_okays = FallbackOkays1,
                        errors = Errors1
                    },
                    {_, NewState} = store_request_record(ReqId, NewRec, State)
            end,
            {noreply, NewState}
    end;
handle_info(_Msg, State) ->
    {noreply, State}.

terminate(_Reason, _State) ->
    ok.

code_change(_OldVsn, State, _Extra) ->
    {ok, State}.




%%%===================================================================
%%% Internal functions
%%%===================================================================


random_worker() ->
    Workers = workers(),
    R = random(size(Workers)),
    element(R, workers()).


encoded_val(RObj) ->
    RObj2 = riak_object:set_vclock(RObj, vclock:fresh(<<0:8>>, 1)),
    RObj3 = riak_object:update_last_modified(RObj2),
    RObj4 = riak_object:apply_updates(RObj3),
    riak_object:to_binary(v1, RObj4).


validate_options(NVal, Preflist, Options, BucketProps) ->
    PW = get_rw_value(pw, BucketProps, NVal, Options),
    W = case get_rw_value(dw, BucketProps, NVal, Options) of
            error   -> get_rw_value(w, BucketProps, NVal, Options);
            DW      -> erlang:max(DW, get_rw_value(w, BucketProps, NVal, Options))
        end,
    NumPrimaries = length([x || {_, primary} <- Preflist]),
    NumVnodes = length(Preflist),
    MinVnodes = lists:max([1, W, PW]),
    if
        PW =:= error ->
            {error, pw_val_violation};
        W =:= error ->
            {error, w_val_violation};
        (W > NVal) or (PW > NVal) ->
            {error, {n_val_violation, NVal}};
        PW > NumPrimaries ->
            {error, {pw_val_unsatisfied, PW, NumPrimaries}};
        NumVnodes < MinVnodes ->
            {error, {insufficient_vnodes, NumVnodes, need, MinVnodes}};
        true ->
            {ok, W, PW}
    end.

send_vnodes([], Proxies, _Bucket, _Key, _EncodedVal, _ReqId) ->
    Proxies;
send_vnodes([{{Idx, Node}, Type}|Rest], Proxies, Bucket, Key, EncodedVal, ReqId) ->
    {Proxy, NewProxies} = get_proxy(Idx, Proxies),
    Message = ?KV_W1C_PUT_REQ{bkey={Bucket, Key}, encoded_obj=EncodedVal, type=Type},
    gen_fsm:send_event(
        {Proxy, Node},
        riak_core_vnode_master:make_request(Message, {raw, ReqId, self()}, Idx)
    ),
    send_vnodes(Rest, NewProxies, Bucket, Key, EncodedVal, ReqId).


get_proxy(Idx, Proxies) ->
    case ?DICT_TYPE:find(Idx, Proxies) of
        {ok, Value} ->
            {Value, Proxies};
        error ->
            Proxy = riak_core_vnode_proxy:reg_name(riak_kv_vnode, Idx),
            {Proxy, ?DICT_TYPE:store(Idx, Proxy, Proxies)}
    end.


enough(W, PW, _NVal, NumW, _NumPW, _NumErrors)  when W =< NumW, PW =< 0 ->
    true;
enough(W, PW, _NVal, NumW, NumPW, _NumErrors)   when W =< NumW, 0 < PW, PW =< NumPW ->
    true;
enough(W, PW, NVal, _NumW, _NumPW, NumErrors)   when PW =< 0, (NVal - NumErrors) < W ->
    true;
enough(_W, PW, NVal, _NumW, _NumPW, NumErrors)  when 0 < PW, (NVal - NumErrors) < PW ->
    true;
enough(_W, _PW, _NVal, _NumW, _NumPW, _NumErrors) ->
    false.

response(W, PW, _NVal, NumW, _NumPW, _Errors, _NumErrors)   when W =< NumW, PW =< 0 ->
    ok;
response(W, PW, _NVal, NumW, NumPW, _Errors, _NumErrors)    when W =< NumW, 0 < PW, PW =< NumPW ->
    ok;
response(W, PW, NVal, NumW, _NumPW, Errors, NumErrors)      when PW =< 0, (NVal - NumErrors) < W ->
    overload_trumps(Errors, {error, {w_val_unsatisfied, W, NumW}});
response(_W, PW, NVal, _NumW, NumPW, Errors, NumErrors)     when 0 < PW, (NVal - NumErrors) < PW ->
    overload_trumps(Errors, {error, {pw_val_unsatisfied, PW, NumPW}}).


overload_trumps(Errors, Default) ->
    case lists:member({error, overload}, Errors) of
        true ->
            {error, overload};
        _->
            Default
    end.

reply(From, ReqId, Term) ->
    From ! {ReqId, Term}.


get_rw_value(Key, BucketProps, N, Options) ->
    riak_kv_util:expand_rw_value(
        Key,
        proplists:get_value(Key, Options, default),
        BucketProps, N
    ).


random(N) ->
    erlang:phash2(erlang:statistics(io), N) + 1.


store_request_record(ReqId, Rec, #state{entries=Entries} = State) ->
    case get_request_record(ReqId, State) of
        undefined ->
            {undefined, State#state{entries=?DICT_TYPE:store(ReqId, Rec, Entries)}};
        OldValue ->
            {OldValue, State#state{entries=?DICT_TYPE:store(ReqId, Rec, Entries)}}
    end.

get_request_record(ReqId, #state{entries=Entries} = _State) ->
    case ?DICT_TYPE:find(ReqId, Entries) of
        {ok, Value} -> Value;
        error -> undefined
    end.

erase_request_record(ReqId, #state{entries=Entries} = State) ->
    case get_request_record(ReqId, State) of
        undefined ->
            {undefined, State};
        OldValue ->
            {OldValue, State#state{entries=?DICT_TYPE:erase(ReqId, Entries)}}
    end.<|MERGE_RESOLUTION|>--- conflicted
+++ resolved
@@ -78,7 +78,6 @@
 put(RObj, Options) ->
     StartTS = os:timestamp(),
     Bucket = riak_object:bucket(RObj),
-<<<<<<< HEAD
     case riak_object:get_ts_local_key(RObj) of
         {ok, LocalKey} ->
             Key = LocalKey,
@@ -93,11 +92,6 @@
     BKey = {Bucket, riak_object:key(RObj)},
     BucketProps = riak_core_bucket:get_bucket(Bucket),
     DocIdx = riak_core_util:chash_key(BKey, BucketProps),
-=======
-    Key = riak_object:key(RObj),
-    BucketProps = riak_core_bucket:get_bucket(Bucket),
-    DocIdx = riak_core_util:chash_key({Bucket, Key}, BucketProps),
->>>>>>> d07ed943
     NVal = proplists:get_value(n_val, BucketProps),
     Preflist =
         case proplists:get_value(sloppy_quorum, Options, true) of
@@ -110,28 +104,18 @@
     case validate_options(NVal, Preflist, Options, BucketProps) of
         {ok, W, PW} ->
             Worker = random_worker(),
-            EncodedVal = encoded_val(RObj),
             ReqId = erlang:monitor(process, Worker),
-<<<<<<< HEAD
             RObj2 = riak_object:set_vclock(RObj, vclock:fresh(<<0:8>>, 1)),
             RObj3 = riak_object:update_last_modified(RObj2),
             RObj4 = riak_object:apply_updates(RObj3),
             EncodedVal = EncodeFn(RObj4),
-=======
-            Timeout = case proplists:get_value(timeout, Options, ?DEFAULT_TIMEOUT) of
-                N when is_integer(N) andalso N > 0 ->
-                    N;
-                _ ->
-                    ?DEFAULT_TIMEOUT
-            end,
->>>>>>> d07ed943
+
             gen_server:cast(
                 Worker,
                 {put, Bucket, Key, EncodedVal, ReqId, Preflist,
                  #rec{w=W, pw=PW, n_val=NVal, from=self(),
                       start_ts=StartTS,
                       size=size(EncodedVal)}}),
-<<<<<<< HEAD
             Timeout = case proplists:get_value(timeout, Options, ?DEFAULT_TIMEOUT) of
                           N when is_integer(N) andalso N > 0 ->
                               N;
@@ -140,8 +124,6 @@
                       end,
             % this is not direct gen_server:call because the process that
             % replies is not the one that received the cast
-=======
->>>>>>> d07ed943
             receive
                 {'DOWN', ReqId, process, _Pid, _Reason} ->
                     {error, riak_kv_w1c_server_crashed};
@@ -253,14 +235,6 @@
     R = random(size(Workers)),
     element(R, workers()).
 
-
-encoded_val(RObj) ->
-    RObj2 = riak_object:set_vclock(RObj, vclock:fresh(<<0:8>>, 1)),
-    RObj3 = riak_object:update_last_modified(RObj2),
-    RObj4 = riak_object:apply_updates(RObj3),
-    riak_object:to_binary(v1, RObj4).
-
-
 validate_options(NVal, Preflist, Options, BucketProps) ->
     PW = get_rw_value(pw, BucketProps, NVal, Options),
     W = case get_rw_value(dw, BucketProps, NVal, Options) of
