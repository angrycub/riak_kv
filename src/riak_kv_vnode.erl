--- conflicted
+++ resolved
@@ -1028,11 +1028,6 @@
     BufferSize = proplists:get_value(buffer_size, Opts0, DefaultBufSz),
     Buffer = BufferMod:new(BufferSize, ResultFun),
     Extras = fold_extras_keys(Index, Bucket),
-<<<<<<< HEAD
-=======
-    %% if Options contain ddl_mod, then we are folding keys for
-    %% list_ts_keys
->>>>>>> 42044460
     FoldFunSelector = keys,
     FoldFun = fold_fun(FoldFunSelector, BufferMod, Filter, Extras),
     FinishFun = finish_fun(BufferMod, Sender),
@@ -1045,19 +1040,11 @@
                    Opts0
            end,
     case list(FoldFun, FinishFun, Mod, FoldType, ModState, Opts, Buffer) of
-<<<<<<< HEAD
         {async, AsyncWork} ->
             {async, {fold, AsyncWork, FinishFun}, Sender, State};
         _ ->
             {noreply, State}
     end.
-=======
-	      {async, AsyncWork} ->
-		  {async, {fold, AsyncWork, FinishFun}, Sender, State};
-	      _ ->
-		  {noreply, State}
-	  end.
->>>>>>> 42044460
 
 handle_coverage_range_scan(FoldType, Bucket, ItemFilter, ResultFun,
                            FilterVNodes, Sender, Opts0,
