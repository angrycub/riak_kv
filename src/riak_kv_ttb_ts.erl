--- conflicted
+++ resolved
@@ -47,22 +47,12 @@
                     {error, _}.
 decode(?TTB_MSG_CODE, Bin) ->
     Msg = riak_ttb_codec:decode(Bin),
-<<<<<<< HEAD
-    case Msg of
-        #tsqueryreq{query = Q,
-                    cover_context = Cover,
-                    allow_qbuf_reuse = AllowQBufReuse} ->
-            riak_kv_ts_svc:decode_query_common(Q, [{cover, Cover}, {allow_qbuf_reuse, AllowQBufReuse}]);
-        #tsgetreq{table = Table}->
-            {ok, Msg, {riak_kv_ts_api:api_call_to_perm(get), Table}};
-        #tsputreq{table = Table} ->
-            {ok, Msg, {riak_kv_ts_api:api_call_to_perm(put), Table}}
-    end.
-=======
     DecodedReq =
         case Msg of
-            #tsqueryreq{query = Q, cover_context = Cover} ->
-                riak_kv_ts_svc:decode_query_common(Q, Cover);
+            #tsqueryreq{query = Q,
+                        cover_context = Cover,
+                        allow_qbuf_reuse = AllowQBufReuse} ->
+                riak_kv_ts_svc:decode_query_common(Q, [{cover, Cover}, {allow_qbuf_reuse, AllowQBufReuse}]);
             #tsgetreq{table = Table}->
                 {ok, Msg, {riak_kv_ts_api:api_call_to_perm(get), Table}};
             #tsputreq{table = Table} ->
@@ -70,7 +60,6 @@
         end,
     DDLRecCap = riak_core_capability:get({riak_kv, riak_ql_ddl_rec_version}),
     riak_kv_ts_util:check_table_feature_supported(DDLRecCap, DecodedReq).
->>>>>>> 1d7e591a
 
 -spec encode(tuple()) -> {ok, iolist()}.
 encode(Message) ->
