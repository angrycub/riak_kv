--- conflicted
+++ resolved
@@ -85,16 +85,6 @@
                             "CREATE TABLE not supported via client interface;"
                             " use riak-admin command instead"),
      State};
-<<<<<<< HEAD
-process(_DecodedQuery = #riak_sql_v1{}, State) ->
-    {reply, #tsqueryresp{
-               columns=[#tscolumndescription{
-                           name = <<"asdf">>,
-                           type = 'BINARY'}],
-               rows=[#tsrow{cells=[#tscell{binary_value = <<"jkl;">>}]}]},
-     State}.
-=======
->>>>>>> 67cbcc3a
 
 %% @ignore INSERT (as if)
 process(#tsputreq{rows = []}, State) ->
@@ -169,7 +159,6 @@
 decode_query_permissions(#riak_sql_v1{'FROM'=Bucket}) ->
     {"riak_kv.ts_query", Bucket}.
 
-<<<<<<< HEAD
 type_interpolations(Interpolations) ->
     type_interpolations(Interpolations, []).
 
@@ -188,8 +177,6 @@
     {timestamp, Val};
 type_interpolation(#tscell{boolean_value = Val}) when is_boolean(Val) ->
     {boolean, Val}.
-
-=======
 
 %% ---------------------------------------------------
 % functions supporting INSERT
@@ -260,5 +247,4 @@
           Rows),
     #tsqueryresp{columns = [#tscolumndescription{name = Name, type = Type}
                             || {Name, Type} <- lists:zip(ColumnNames, ColumnTypes)],
-                 rows = riak_pb_ts_codec:encode_rows(JustRows)}.
->>>>>>> 67cbcc3a
+                 rows = riak_pb_ts_codec:encode_rows(JustRows)}.