%% -------------------------------------------------------------------
%%
%% riak_kv_pb_timeseries.erl: Riak TS protobuf callbacks
%%
%% Copyright (c) 2016 Basho Technologies, Inc.
%%
%% This file is provided to you under the Apache License,
%% Version 2.0 (the "License"); you may not use this file
%% except in compliance with the License.  You may obtain
%% a copy of the License at
%%
%%   http://www.apache.org/licenses/LICENSE-2.0
%%
%% Unless required by applicable law or agreed to in writing,
%% software distributed under the License is distributed on an
%% "AS IS" BASIS, WITHOUT WARRANTIES OR CONDITIONS OF ANY
%% KIND, either express or implied.  See the License for the
%% specific language governing permissions and limitations
%% under the License.
%%
%% -------------------------------------------------------------------
%% @doc Callbacks for TS protobuf messages [codes 90..104]

-module(riak_kv_pb_timeseries).

-include_lib("riak_pb/include/riak_kv_pb.hrl").
-include_lib("riak_pb/include/riak_ts_pb.hrl").

-include("riak_kv_ts.hrl").
-include("riak_kv_wm_raw.hrl").

-behaviour(riak_api_pb_service).

-export([init/0,
         decode/2,
         encode/1,
         process/2,
         process_stream/3]).

-include_lib("profiler/include/profiler.hrl").

%-define(PROF_QUERY, 1).

-ifdef(PROF_QUERY).
-compile(export_all).
-endif.

%% per RIAK-1437, error codes assigned to TS are in the 1000-1500 range
-define(E_SUBMIT,            1001).
-define(E_FETCH,             1002).
-define(E_IRREG,             1003).
-define(E_PUT,               1004).
-define(E_NOCREATE,          1005).   %% unused
-define(E_NOT_TS_TYPE,       1006).
-define(E_MISSING_TYPE,      1007).
-define(E_MISSING_TS_MODULE, 1008).
-define(E_DELETE,            1009).
-define(E_GET,               1010).
-define(E_BAD_KEY_LENGTH,    1011).
-define(E_LISTKEYS,          1012).
-define(E_TIMEOUT,           1013).
-define(E_CREATE,            1014).
-define(E_CREATED_INACTIVE,  1015).
-define(E_CREATED_GHOST,     1016).
-define(E_ACTIVATE,          1017).
-define(E_BAD_QUERY,         1018).
-define(E_TABLE_INACTIVE,    1019).
-define(E_PARSE_ERROR,       1020).
-define(E_NOTFOUND,          1021).

-define(FETCH_RETRIES, 10).  %% TODO make it configurable in tsqueryreq
-define(TABLE_ACTIVATE_WAIT, 30). %% ditto

-record(state, {
          req,
          req_ctx,
          column_info
         }).

-type ts_requests() :: #tsputreq{} | #tsttbputreq{} |
                       #tsdelreq{} | #tsgetreq{} | #tslistkeysreq{} | #tsqueryreq{}.
-type ts_responses() :: #tsputresp{} |
                        #tsdelresp{} | #tsgetresp{} | #tslistkeysresp{} | #tsqueryresp{} |
                        #rpberrorresp{}.
-type ts_query_types() :: ?DDL{} | ?SQL_SELECT{} | #riak_sql_describe_v1{} |
                          #riak_sql_insert_v1{}.

-type process_retval() :: {reply, RpbOrTsMessage::tuple(), #state{}}.

-ifdef(PROF_QUERY).
fakeQueryResp(one) ->
    {[<<"myfamily">>,<<"myseries">>,<<"time">>,<<"myint">>,<<"mybin">>,<<"myfloat">>,<<"mybool">>],
     [varchar,varchar,timestamp,sint64,varchar,double,boolean],
     [[<<"family1">>,<<"seriesX">>,1,1,<<"test1">>,1.0,true]]};
fakeQueryResp(none) ->
    {[<<"myfamily">>,<<"myseries">>,<<"time">>,<<"myint">>,<<"mybin">>,<<"myfloat">>,<<"mybool">>],
     [varchar,varchar,timestamp,sint64,varchar,double,boolean],
     []}.
-endif.

-spec init() -> any().
init() ->
    #state{}.

-spec decode(integer(), binary()) ->
                    {ok, ts_requests(), {PermSpec::string(), Table::binary()}} |
                    {error, _}.
decode(Code, Bin) ->
    profiler:perf_profile({start, 4, ?FNNAME()}),
    Msg = riak_pb_codec:decode(Code, Bin),
    Ret =
    case Msg of
        #tsqueryreq{query = Q, cover_context = Cover} ->
            %% convert error returns to ok's, this means it will be passed into
            %% process which will not process it and return the error.
            case catch decode_query(Q, Cover) of
                {ok, DecodedQuery} ->
                    PermAndTarget = decode_query_permissions(DecodedQuery),
                    {ok, DecodedQuery, PermAndTarget};
                {error, Error} ->
                    {ok, make_decoder_error_response(Error)};
                {'EXIT', {Error, _}} ->
                    {ok, make_decoder_error_response(Error)}
            end;
        #tsgetreq{table = Table}->
            {ok, Msg, {"riak_kv.ts_get", Table}};
        #tsputreq{table = Table} ->
            {ok, Msg, {"riak_kv.ts_put", Table}};
        #tsttbputreq{table = Table} ->
            {ok, Msg, {"riak_kv.ts_put", Table}};
        #tsdelreq{table = Table} ->
            {ok, Msg, {"riak_kv.ts_del", Table}};
        #tslistkeysreq{table = Table} ->
            {ok, Msg, {"riak_kv.ts_listkeys", Table}};
        #tscoveragereq{table = Table} ->
            {ok, Msg, {"riak_kv.ts_cover", Table}}
    end,
    profiler:perf_profile({stop, 4}),
    Ret.


-spec decode_query(Query::#tsinterpolation{}) ->
    {error, _} | {ok, ts_query_types()}.
decode_query(SQL) ->
    decode_query(SQL, undefined).

-spec decode_query(Query::#tsinterpolation{}, term()) ->
    {error, _} | {ok, ts_query_types()}.
decode_query(#tsinterpolation{ base = BaseQuery }, Cover) ->
    Lexed = riak_ql_lexer:get_tokens(binary_to_list(BaseQuery)),
    case riak_ql_parser:ql_parse(Lexed) of
        {select, SQL} ->
            riak_kv_ts_util:build_sql_record(select, SQL, Cover);
        {describe, SQL} ->
            riak_kv_ts_util:build_sql_record(describe, SQL, Cover);
        {insert, SQL} ->
            riak_kv_ts_util:build_sql_record(insert, SQL, Cover);
        {ddl, DDL, WithProperties} ->
            {ok, {DDL, WithProperties}};
        Other ->
            Other
    end.

-spec decode_query_permissions(ts_query_types()) ->
                                      {string(), binary()}.
decode_query_permissions({?DDL{table = NewBucketType}, _WithProps}) ->
    {"riak_kv.ts_create_table", NewBucketType};
decode_query_permissions(?SQL_SELECT{'FROM' = Table}) ->
    {"riak_kv.ts_query", Table};
decode_query_permissions(#riak_sql_describe_v1{'DESCRIBE' = Table}) ->
    {"riak_kv.ts_describe", Table};
decode_query_permissions(#riak_sql_insert_v1{'INSERT' = Table}) ->
    {"riak_kv.ts_insert", Table}.


-spec encode(tuple()) -> {ok, iolist()}.
encode(Message) ->
    {ok, riak_pb_codec:encode(Message)}.

-ifdef(PROF_QUERY).
processDebug(_Table, _Fun, _M, State) ->
    {reply, make_tsqueryresp(fakeQueryResp(one)), State}.
-else.
processDebug(Table, Fun, M, State) ->
    check_table_and_call(Table, Fun, M, State).
-endif.

-spec process(atom() | ts_requests() | ts_query_types(), #state{}) ->
                     {reply, ts_responses(), #state{}}.
process(#rpberrorresp{} = Error, State) ->
    {reply, Error, State};

process(M = #tsputreq{table = Table}, State) ->
    check_table_and_call(Table, fun sub_tsputreq/4, M, State);

process(M = #tsttbputreq{table = Table}, State) ->
    check_table_and_call(Table, fun sub_tsttbputreq/4, M, State);

process(M = #tsgetreq{table = Table}, State) ->
    check_table_and_call(Table, fun sub_tsgetreq/4, M, State);

process(M = #tsdelreq{table = Table}, State) ->
    check_table_and_call(Table, fun sub_tsdelreq/4, M, State);

process(M = #tslistkeysreq{table = Table}, State) ->
    check_table_and_call(Table, fun sub_tslistkeysreq/4, M, State);

%% No support yet for replacing coverage components; we'll ignore any
%% value provided for replace_cover
process(M = #tscoveragereq{table = Table}, State) ->
    check_table_and_call(Table, fun sub_tscoveragereq/4, M, State);

%% this is tsqueryreq, subdivided per query type in its SQL
process({DDL = ?DDL{}, WithProperties}, State) ->
    %% the only one that doesn't require an activated table
    create_table({DDL, WithProperties}, State);

process(M = ?SQL_SELECT{'FROM' = Table}, State) ->
    processDebug(Table, fun sub_tsqueryreq/4, M, State);

process(M = #riak_sql_describe_v1{'DESCRIBE' = Table}, State) ->
    check_table_and_call(Table, fun sub_tsqueryreq/4, M, State);

process(M = #riak_sql_insert_v1{'INSERT' = Table}, State) ->
    check_table_and_call(Table, fun sub_tsqueryreq/4, M, State).

%% There is no two-tuple variants of process_stream for tslistkeysresp
%% as TS list_keys senders always use backpressure.
process_stream({ReqId, done}, ReqId,
               State = #state{req = #tslistkeysreq{}, req_ctx = ReqId}) ->
    {done, #tslistkeysresp{done = true}, State};

process_stream({ReqId, From, {keys, []}}, ReqId,
               State = #state{req = #tslistkeysreq{}, req_ctx = ReqId}) ->
    riak_kv_keys_fsm:ack_keys(From),
    {ignore, State};

process_stream({ReqId, From, {keys, CompoundKeys}}, ReqId,
               State = #state{req = #tslistkeysreq{},
                              req_ctx = ReqId,
                              column_info = ColumnInfo}) ->
    riak_kv_keys_fsm:ack_keys(From),
    Keys = riak_pb_ts_codec:encode_rows(
             ColumnInfo, [tuple_to_list(sext:decode(A))
                          || A <- CompoundKeys, A /= []]),
    {reply, #tslistkeysresp{keys = Keys, done = false}, State};

process_stream({ReqId, {error, Error}}, ReqId,
               #state{req = #tslistkeysreq{}, req_ctx = ReqId}) ->
    {error, {format, Error}, #state{}};
process_stream({ReqId, Error}, ReqId,
               #state{req = #tslistkeysreq{}, req_ctx = ReqId}) ->
    {error, {format, Error}, #state{}}.


%% ---------------------------------
%% create_table, the only function for which we don't do
%% check_table_and_call

-spec create_table({?DDL{}, proplists:proplist()}, #state{}) ->
                          {reply, #tsqueryresp{} | #rpberrorresp{}, #state{}}.
create_table({DDL = ?DDL{table = Table}, WithProps}, State) ->
    {ok, Props1} = riak_kv_ts_util:apply_timeseries_bucket_props(DDL, WithProps),
    case catch [riak_kv_wm_utils:erlify_bucket_prop(P) || P <- Props1] of
        {bad_linkfun_modfun, {M, F}} ->
            {reply, table_create_fail_response(
                      Table, flat_format(
                               "Invalid link mod or fun in bucket type properties: ~p:~p\n", [M, F])),
             State};
        {bad_linkfun_bkey, {B, K}} ->
            {reply, table_create_fail_response(
                      Table, flat_format(
                               "Malformed bucket/key for anon link fun in bucket type properties: ~p/~p\n", [B, K])),
             State};
        {bad_chash_keyfun, {M, F}} ->
            {reply, table_create_fail_response(
                      Table, flat_format(
                               "Invalid chash mod or fun in bucket type properties: ~p:~p\n", [M, F])),
             State};
        Props2 ->
            case riak_core_bucket_type:create(Table, Props2) of
                ok ->
                    wait_until_active(Table, State, ?TABLE_ACTIVATE_WAIT);
                {error, Reason} ->
                    {reply, table_create_fail_response(Table, Reason), State}
            end
    end.

wait_until_active(Table, State, 0) ->
    {reply, table_activate_fail_response(Table), State};
wait_until_active(Table, State, Seconds) ->
    case riak_core_bucket_type:activate(Table) of
        ok ->
            {reply, #tsqueryresp{}, State};
        {error, not_ready} ->
            timer:sleep(1000),
            wait_until_active(Table, State, Seconds - 1);
        {error, undefined} ->
            %% this is inconceivable because create(Table) has
            %% just succeeded, so it's here mostly to pacify
            %% the dialyzer (and of course, for the odd chance
            %% of Erlang imps crashing nodes between create
            %% and activate calls)
            {reply, table_created_missing_response(Table), State}
    end.


%% ---------------------------------------------------
%% functions called from check_table_and_call, one per ts* request
%% ---------------------------------------------------


%%
%% INSERT statements, called from check_table_and_call.
%%
-spec make_insert_response(module(), #riak_sql_insert_v1{}) ->
                           #tsqueryresp{} | #rpberrorresp{}.
make_insert_response(Mod, #riak_sql_insert_v1{'INSERT' = Table, fields = Fields, values = Values}) ->
    case lookup_field_positions(Mod, Fields) of
    {ok, Positions} ->
        Empty = make_empty_row(Mod),
        case xlate_insert_to_putdata(Values, Positions, Empty) of
            {error, ValueReason} ->
                make_rpberrresp(?E_BAD_QUERY, ValueReason);
            {ok, Data} ->
                insert_putreqs(Mod, Table, Data)
	    end;
    {error, FieldReason} ->
        make_rpberrresp(?E_BAD_QUERY, FieldReason)
    end.

insert_putreqs(Mod, Table, Data) ->
    case catch validate_rows(Mod, Data) of
        [] ->
            case put_data(Data, Table, Mod) of
                0 ->
                    #tsqueryresp{};
                ErrorCount ->
                    failed_put_response(ErrorCount)
            end;
        BadRowIdxs when is_list(BadRowIdxs) ->
            validate_rows_error_response(BadRowIdxs)
    end.

%%
%% Return an all-null empty row ready to be populated by the values
%%
-spec make_empty_row(module()) -> tuple(undefined).
make_empty_row(Mod) ->
    Positions = Mod:get_field_positions(),
    list_to_tuple(lists:duplicate(length(Positions), undefined)).

%%
%% Lookup the index of the field names selected to insert.
%%
%% This *requires* that once schema changes take place the DDL fields are left in order.
%%
-spec lookup_field_positions(module(), [riak_ql_ddl:field_identifier()]) ->
                           {ok, [pos_integer()]} | {error, string()}.
lookup_field_positions(Mod, FieldIdentifiers) ->
    case lists:foldl(
	   fun({identifier, FieldName}, {Good, Bad}) ->
		   case Mod:is_field_valid(FieldName) of
               false ->
                   {Good, [FieldName | Bad]};
               true ->
                   {[Mod:get_field_position(FieldName) | Good], Bad}
		   end
	   end, {[], []}, FieldIdentifiers)
    of
        {Positions, []} ->
            {ok, lists:reverse(Positions)};
        {_, Errors} ->
            {error, flat_format("undefined fields: ~s",
                                [string:join(lists:reverse(Errors), ", ")])}
    end.

%%
%% Map the list of values from statement order into the correct place in the tuple.
%% If there are less values given than the field list the NULL will carry through
%% and the general validation rules should pick that up.
%% If there are too many values given for the fields it returns an error.
%%
-spec xlate_insert_to_putdata([[riak_ql_ddl:data_value()]], [pos_integer()], tuple(undefined)) ->
                              {ok, [tuple()]} | {error, string()}.
xlate_insert_to_putdata(Values, Positions, Empty) ->
    ConvFn = fun(RowVals, {Good, Bad, RowNum}) ->
                 case make_insert_row(RowVals, Positions, Empty) of
                     {ok, Row} ->
                         {[Row | Good], Bad, RowNum + 1};
                     {error, _Reason} ->
                         {Good, [integer_to_list(RowNum) | Bad], RowNum + 1}
                 end
             end,
    Converted = lists:foldl(ConvFn, {[], [], 1}, Values),
    case Converted of
        {PutData, [], _} ->
            {ok, lists:reverse(PutData)};
        {_, Errors, _} ->
            {error, flat_format("too many values in row index(es) ~s",
                                [string:join(lists:reverse(Errors), ", ")])}
    end.

-spec make_insert_row([] | [riak_ql_ddl:data_value()], [] | [pos_integer()], tuple()) ->
                      {ok, tuple()} | {error, string()}.
make_insert_row([], _Positions, Row) when is_tuple(Row) ->
    %% Out of entries in the value - row is populated with default values
    %% so if we run out of data for implicit/explicit fieldnames can just return
    {ok, Row};
make_insert_row(_, [], Row) when is_tuple(Row) ->
    %% Too many values for the field
    {error, "too many values"};
%% Make sure the types match
make_insert_row([{_Type, Val} | Values], [Pos | Positions], Row) when is_tuple(Row) ->
    make_insert_row(Values, Positions, setelement(Pos, Row, Val)).


%% -----------
%% put
%% -----------

sub_tsputreq(Mod, _DDL, #tsputreq{table = Table, rows = Rows},
             State) ->
    Data = riak_pb_ts_codec:decode_rows(Rows),
    sub_putreq_common(Mod, Table, Data, State).

sub_tsttbputreq(Mod, _DDL, #tsttbputreq{table = Table, rows = Data},
               State) ->
    sub_putreq_common(Mod, Table, Data, State).

sub_putreq_common(Mod, Table, Data, State) ->
    case catch validate_rows(Mod, Data) of
        [] ->
            case put_data(Data, Table, Mod) of
                0 ->
                    {reply, #tsputresp{}, State};
                ErrorCount ->
                    {reply, failed_put_response(ErrorCount), State}
            end;
        BadRowIdxs when is_list(BadRowIdxs) ->
            {reply, validate_rows_error_response(BadRowIdxs), State}
    end.

%% Give validate_rows/2 a DDL Module and a list of decoded rows,
%% and it will return a list of strings that represent the invalid rows indexes.
-spec validate_rows(module(), list(tuple())) -> list(string()).
validate_rows(Mod, Rows) ->
    ValidateFn = fun(X, {Acc, BadRowIdxs}) ->
        case Mod:validate_obj(X) of
            true -> {Acc+1, BadRowIdxs};
            _ -> {Acc+1, [integer_to_list(Acc) | BadRowIdxs]}
        end
    end,
    {_, BadRowIdxs} = lists:foldl(ValidateFn, {1, []}, Rows),
    lists:reverse(BadRowIdxs).


-spec put_data([riak_pb_ts_codec:tsrow()], binary(), module()) -> integer().
%% return count of records we failed to put
put_data(Data, Table, Mod) when is_binary(Table) ->
    DDL = Mod:get_ddl(),
    Bucket = riak_kv_ts_util:table_to_bucket(Table),
    BucketProps = riak_core_bucket:get_bucket(Bucket),
    NVal = proplists:get_value(n_val, BucketProps),

    PartitionedData = partition_data(Data, Bucket, BucketProps, DDL, Mod),
    PreflistData = add_preflists(PartitionedData, NVal,
                                 riak_core_node_watcher:nodes(riak_kv)),

    SendFullBatches = riak_core_capability:get({riak_kv, w1c_batch_vnode}, false),
    %% Default to 1MB for a max batch size to not overwhelm disterl
    CappedBatchSize = app_helper:get_env(riak_kv, timeseries_max_batch_size,
                                         1024 * 1024),

    EncodeFn =
        fun(O) -> riak_object:to_binary(v1, O, msgpack) end,

    {ReqIds, FailReqs} =
        lists:foldl(
          fun({DocIdx, Preflist, Records}, {GlobalReqIds, GlobalErrorsCnt}) ->
                  case riak_kv_w1c_worker:validate_options(
                         NVal, Preflist, [], BucketProps) of
                      {ok, W, PW} ->
                          DataForVnode = pick_batch_option(SendFullBatches,
                                                           CappedBatchSize,
                                                           Records,
                                                           termsize(hd(Records)),
                                                           length(Records)),
                          Ids =
                              invoke_async_put(fun(Record) ->
                                                       build_object(Bucket, Mod, DDL,
                                                                    Record, DocIdx)
                                               end,
                                               fun(RObj, LK) ->
                                                       riak_kv_w1c_worker:async_put(
                                                         RObj, W, PW, Bucket, NVal, LK,
                                                         EncodeFn, Preflist)
                                               end,
                                               fun(RObjs) ->
                                                       riak_kv_w1c_worker:ts_batch_put(
                                                         RObjs, W, PW, Bucket, NVal,
                                                         EncodeFn, Preflist)
                                               end,
                                               DataForVnode),
                          {GlobalReqIds ++ Ids, GlobalErrorsCnt};
                      _Error ->
                          {GlobalReqIds, GlobalErrorsCnt + length(Records)}
                  end
          end,
          {[], 0}, PreflistData),
    Responses = riak_kv_w1c_worker:async_put_replies(ReqIds, []),
    length(lists:filter(fun({error, _}) -> true;
                           (_) -> false
                        end, Responses)) + FailReqs.

-spec partition_data(Data :: list(term()),
                     Bucket :: {binary(), binary()},
                     BucketProps :: proplists:proplist(),
                     DDL :: ?DDL{},
                     Mod :: module()) ->
                            list(tuple(chash:index(), list(term()))).
partition_data(Data, Bucket, BucketProps, DDL, Mod) ->
    PartitionTuples =
        [ { riak_core_util:chash_key({Bucket, row_to_key(R, DDL, Mod)},
                                     BucketProps), R } || R <- Data ],
    dict:to_list(
      lists:foldl(fun({Idx, R}, Dict) ->
                          dict:append(Idx, R, Dict)
                  end,
                  dict:new(),
                  PartitionTuples)).

row_to_key(Row, DDL, Mod) ->
    riak_kv_ts_util:encode_typeval_key(
      riak_ql_ddl:get_partition_key(DDL, Row, Mod)).

%%%%%%%%
%% Utility functions for batch delivery of records
termsize(Term) ->
    size(term_to_binary(Term)).

pick_batch_option(_, _, Records, _, 1) ->
    {individual, Records};
pick_batch_option(true, MaxBatch, Records, SampleSize, _NumRecs) ->
    {batches, create_batches(Records,
                             estimated_row_count(SampleSize, MaxBatch))};
pick_batch_option(false, _, Records, _, _) ->
    {individual, Records}.

estimated_row_count(SampleRowSize, MaxBatchSize) ->
    %% Assume some rows will be larger, so introduce a fudge factor of
    %% roughly 10 percent.
    RowSizeFudged = (SampleRowSize * 10) div 9,
    MaxBatchSize div RowSizeFudged.

create_batches(Rows, MaxSize) ->
    create_batches(Rows, MaxSize, []).

create_batches([], _MaxSize, Accum) ->
    Accum;
create_batches(Rows, MaxSize, Accum) when length(Rows) < MaxSize ->
    [Rows|Accum];
create_batches(Rows, MaxSize, Accum) ->
    {First, Rest} = lists:split(MaxSize, Rows),
    create_batches(Rest, MaxSize, [First|Accum]).
%%%%%%%%

add_preflists(PartitionedData, NVal, UpNodes) ->
    lists:map(fun({Idx, Rows}) -> {Idx,
                                   riak_core_apl:get_apl_ann(Idx, NVal, UpNodes),
                                   Rows} end,
              PartitionedData).

build_object(Bucket, Mod, DDL, Row, PK) ->
    Obj = Mod:add_column_info(Row),
    LK  = riak_kv_ts_util:encode_typeval_key(
            riak_ql_ddl:get_local_key(DDL, Row, Mod)),

    RObj = riak_object:newts(
             Bucket, PK, Obj,
             dict:from_list([{?MD_DDL_VERSION, ?DDL_VERSION}])),
    {LK, RObj}.


%% -----------
%% get and delete
%% -----------

sub_tsgetreq(Mod, DDL, #tsgetreq{table = Table,
                                 key    = PbCompoundKey,
                                 timeout = Timeout},
             State) ->
    Options =
        if Timeout == undefined -> [];
           true -> [{timeout, Timeout}]
        end,

    CompoundKey = riak_pb_ts_codec:decode_cells(PbCompoundKey),

    Result =
        case riak_kv_ts_util:make_ts_keys(CompoundKey, DDL, Mod) of
            {ok, PKLK} ->
                riak_client:get(
                  riak_kv_ts_util:table_to_bucket(Table), PKLK, Options,
                  {riak_client, [node(), undefined]});
            ErrorReason ->
                ErrorReason
        end,
    case Result of
        {ok, RObj} ->
            Record = riak_object:get_value(RObj),
            {ColumnNames, Row} = lists:unzip(Record),
            %% the columns stored in riak_object are just
            %% names; we need names with types, so:
            ColumnTypes = get_column_types(ColumnNames, Mod),
            Rows = riak_pb_ts_codec:encode_rows(ColumnTypes, [Row]),
            {reply, #tsgetresp{columns = make_tscolumndescription_list(
                                           ColumnNames, ColumnTypes),
                               rows = Rows}, State};
        {error, {bad_key_length, Got, Need}} ->
            {reply, key_element_count_mismatch(Got, Need), State};
        {error, notfound} ->
            {reply, make_rpberrresp(?E_NOTFOUND, "notfound"), State};
        {error, Reason} ->
            {reply, make_rpberrresp(?E_GET, to_string(Reason)), State}
    end.


sub_tsdelreq(Mod, DDL, #tsdelreq{table = Table,
                                 key    = PbCompoundKey,
                                 vclock  = PbVClock,
                                 timeout  = Timeout},
             State) ->
    %% Pass the {dw,all} option in to the delete FSM
    %% to make sure all tombstones are written by the
    %% async put before the reaping get runs otherwise
    %% if the default {dw,quorum} is used there is the
    %% possibility that the last tombstone put overlaps
    %% inside the KV vnode with the reaping get and
    %% prevents the tombstone removal.
    Options =
        if Timeout == undefined -> [{dw, all}];
           true -> [{timeout, Timeout}, {dw, all}]
        end,
    VClock =
        case PbVClock of
            undefined ->
                %% this will trigger a get in riak_kv_delete:delete to
                %% retrieve the actual vclock
                undefined;
            PbVClock ->
                %% else, clients may have it already (e.g., from an
                %% earlier riak_object:get), which will short-circuit
                %% to avoid a separate get
                riak_object:decode_vclock(PbVClock)
        end,

    CompoundKey = riak_pb_ts_codec:decode_cells(PbCompoundKey),

    Result =
        case riak_kv_ts_util:make_ts_keys(CompoundKey, DDL, Mod) of
            {ok, PKLK} ->
                riak_client:delete_vclock(
                  riak_kv_ts_util:table_to_bucket(Table), PKLK, VClock, Options,
                  {riak_client, [node(), undefined]});
            ErrorReason ->
                ErrorReason
        end,
    case Result of
        ok ->
            {reply, tsdelresp, State};
        {error, {bad_key_length, Got, Need}} ->
            {reply, key_element_count_mismatch(Got, Need), State};
        {error, notfound} ->
            {reply, make_rpberrresp(?E_NOTFOUND, "notfound"), State};
        {error, Reason} ->
            {reply, failed_delete_response(Reason), State}
    end.


%% -----------
%% listkeys
%% -----------

sub_tslistkeysreq(Mod, DDL, #tslistkeysreq{table = Table,
                                           timeout = Timeout} = Req,
                  State) ->
    Result =
        riak_client:stream_list_keys(
          riak_kv_ts_util:table_to_bucket(Table), Timeout,
          {riak_client, [node(), undefined]}),
    case Result of
        {ok, ReqId} ->
            ColumnInfo =
                [Mod:get_field_type(N)
                 || #param_v1{name = N} <- DDL?DDL.local_key#key_v1.ast],
            {reply, {stream, ReqId}, State#state{req = Req, req_ctx = ReqId,
                                                 column_info = ColumnInfo}};
        {error, Reason} ->
            {reply, failed_listkeys_response(Reason), State}
    end.


%% -----------
%% coverage
%% -----------

sub_tscoveragereq(Mod, _DDL, #tscoveragereq{table = Table,
                                            query = Q},
                  State) ->
    case compile(Mod, catch decode_query(Q)) of
        {error, #rpberrorresp{} = Error} ->
            {reply, Error, State};
        {error, _} ->
            {reply, make_rpberrresp(
                      ?E_BAD_QUERY, "Failed to compile query"),
             State};
        SQL ->
            %% SQL is a list of queries (1 per quantum)
            Bucket = riak_kv_ts_util:table_to_bucket(Table),
            Client = {riak_client, [node(), undefined]},
            convert_cover_list(sql_to_cover(Client, SQL, Bucket, []), State)
    end.

%% Copied and modified from riak_kv_pb_coverage:convert_list. Would
%% be nice to collapse them back together, probably with a closure,
%% but time and effort.
convert_cover_list({error, Error}, State) ->
    {error, Error, State};
convert_cover_list(Results, State) ->
    %% Pull hostnames & ports
    %% Wrap each element of this list into a rpbcoverageentry
    Resp = #tscoverageresp{
              entries =
                  [begin
                       Node = proplists:get_value(node, Cover),
                       {IP, Port} = riak_kv_pb_coverage:node_to_pb_details(Node),
                       #tscoverageentry{
                          cover_context = riak_kv_pb_coverage:term_to_checksum_binary(
                                            {Cover, Range}),
                          ip = IP, port = Port,
                          range = assemble_ts_range(Range, SQLtext)
                         }
                   end || {Cover, Range, SQLtext} <- Results]
             },
    {reply, Resp, State}.

assemble_ts_range({FieldName, {{StartVal, StartIncl}, {EndVal, EndIncl}}}, Text) ->
    #tsrange{
       field_name = FieldName,
       lower_bound = StartVal,
       lower_bound_inclusive = StartIncl,
       upper_bound = EndVal,
       upper_bound_inclusive = EndIncl,
       desc = Text
      }.


%% Result from riak_client:get_cover is a nested list of coverage plan
%% because KV coverage requests are designed that way, but in our case
%% all we want is the singleton head

%% If any of the results from get_cover are errors, we want that tuple
%% to be the sole return value
sql_to_cover(_Client, [], _Bucket, Accum) ->
    lists:reverse(Accum);
sql_to_cover(Client, [SQL|Tail], Bucket, Accum) ->
    case Client:get_cover(riak_kv_qry_coverage_plan, Bucket, undefined,
                          {SQL, Bucket}) of
        {error, Error} ->
            {error, Error};
        [Cover] ->
            {Description, RangeReplacement} = reverse_sql(SQL),
            sql_to_cover(Client, Tail, Bucket, [{Cover, RangeReplacement,
                                                 Description}|Accum])
    end.

%% Generate a human-readable description of the target
%%     <<"<TABLE> / time > X and time < Y">>
%% Generate a start/end timestamp for future replacement in a query
reverse_sql(?SQL_SELECT{'FROM'  = Table,
                        'WHERE' = KeyProplist,
                        partition_key = PartitionKey}) ->
    QuantumField = identify_quantum_field(PartitionKey),
    RangeTuple = extract_time_boundaries(QuantumField, KeyProplist),
    Desc = derive_description(Table, QuantumField, RangeTuple),
    ReplacementValues = {QuantumField, RangeTuple},
    {Desc, ReplacementValues}.


derive_description(Table, Field, {{Start, StartInclusive}, {End, EndInclusive}}) ->
    StartOp = pick_operator(">", StartInclusive),
    EndOp = pick_operator("<", EndInclusive),
    unicode:characters_to_binary(
      flat_format("~ts / ~ts ~s ~B and ~ts ~s ~B",
                  [Table, Field, StartOp, Start,
                   Field, EndOp, End]), utf8).

pick_operator(LGT, true) ->
    LGT ++ "=";
pick_operator(LGT, false) ->
    LGT.

extract_time_boundaries(FieldName, WhereList) ->
    {FieldName, timestamp, Start} =
        lists:keyfind(FieldName, 1, proplists:get_value(startkey, WhereList, [])),
    {FieldName, timestamp, End} =
        lists:keyfind(FieldName, 1, proplists:get_value(endkey, WhereList, [])),
    StartInclusive = proplists:get_value(start_inclusive, WhereList, true),
    EndInclusive = proplists:get_value(end_inclusive, WhereList, false),
    {{Start, StartInclusive}, {End, EndInclusive}}.


%%%%%%%%%%%%
%% FRAGILE HORRIBLE BAD BAD BAD AST MANGLING
identify_quantum_field(#key_v1{ast = KeyList}) ->
    HashFn = find_hash_fn(KeyList),
    P_V1 = hd(HashFn#hash_fn_v1.args),
    hd(P_V1#param_v1.name).

find_hash_fn([]) ->
    throw(wtf);
find_hash_fn([#hash_fn_v1{}=Hash|_T]) ->
    Hash;
find_hash_fn([_H|T]) ->
    find_hash_fn(T).

%%%%%%%%%%%%


compile(_Mod, {error, Err}) ->
    {error, make_decoder_error_response(Err)};
compile(_Mod, {'EXIT', {Err, _}}) ->
    {error, make_decoder_error_response(Err)};
compile(Mod, {ok, ?SQL_SELECT{}=SQL}) ->
    case (catch Mod:get_ddl()) of
        {_, {undef, _}} ->
            {error, no_helper_module};
        DDL ->
            case riak_ql_ddl:is_query_valid(Mod, DDL,
                                            riak_kv_ts_util:sql_record_to_tuple(SQL)) of
                true ->
                    case riak_kv_qry_compiler:compile(DDL, SQL, undefined) of
                        {error,_} = Error ->
                            Error;
                        {ok, Queries} ->
                            Queries
                    end;
                {false, _Errors} ->
                    {error, invalid_query}
            end
    end.


%% query
%%

<<<<<<< HEAD
sub_tsqueryreq(_Mod, DDL, SQL, State) ->
    profiler:perf_profile({start, 3, ?FNNAME()}),
    Ret =
=======
-spec sub_tsqueryreq(module(), #ddl_v1{},
                     ?SQL_SELECT{} | #riak_sql_describe_v1{} | #riak_sql_insert_v1{},
                     #state{}) ->
                     {reply, #tsqueryresp{} | #rpberrorresp{}, #state{}}.
sub_tsqueryreq(Mod, DDL, SQL, State) ->
>>>>>>> 21b0426b
    case riak_kv_qry:submit(SQL, DDL) of
        {ok, Data}  ->
            {reply, make_tsquery_resp(Mod, SQL, Data), State};

        %% parser messages have a tuple for Reason:
        {error, {E, Reason}} when is_atom(E), is_binary(Reason) ->
            ErrorMessage = flat_format("~p: ~s", [E, Reason]),
            {reply, make_rpberrresp(?E_SUBMIT, ErrorMessage), State};

        %% the following timeouts are known and distinguished:
        {error, qry_worker_timeout} ->
            %% the eleveldb process didn't send us any response after
            %% 10 sec (hardcoded in riak_kv_qry), and probably died
            {reply, make_rpberrresp(?E_TIMEOUT, "no response from backend"), State};
        {error, backend_timeout} ->
            %% the eleveldb process did manage to send us a timeout
            %% response
            {reply, make_rpberrresp(?E_TIMEOUT, "backend timeout"), State};

        {error, Reason} ->
            {reply, make_rpberrresp(?E_SUBMIT, to_string(Reason)), State}
<<<<<<< HEAD
    end,
    profiler:perf_profile({stop, 3}),
    Ret.
=======
    end.

make_tsquery_resp(_Mod, ?SQL_SELECT{}, Data) ->
    make_tsqueryresp(Data);
make_tsquery_resp(_Mod, #riak_sql_describe_v1{}, Data) ->
    make_describe_response(Data);
make_tsquery_resp(Mod, SQL = #riak_sql_insert_v1{}, _Data) ->
    make_insert_response(Mod, SQL).
>>>>>>> 21b0426b

%% ---------------------------------------------------
%% local functions
%% ---------------------------------------------------

-spec check_table_and_call(Table::binary(),
                           WorkItem::fun((module(), ?DDL{},
                                          OrigMessage::tuple(), #state{}) ->
                                                process_retval()),
                           OrigMessage::tuple(),
                           #state{}) ->
                                  process_retval().
%% Check that Table is good wrt TS operations and call a specified
%% function with its Mod and DDL; generate an appropriate
%% #rpberrorresp{} if a corresponding bucket type has not been
%% actvated or Table has no DDL (not a TS bucket). Otherwise,
%% transparently call the WorkItem function.
check_table_and_call(Table, Fun, TsMessage, State) ->
    case riak_kv_ts_util:get_table_ddl(Table) of
        {ok, Mod, DDL} ->
            Fun(Mod, DDL, TsMessage, State);
        {error, missing_helper_module} ->
            BucketProps = riak_core_bucket:get_bucket(
                            riak_kv_ts_util:table_to_bucket(Table)),
            {reply, missing_helper_module(Table, BucketProps), State};
        {error, _} ->
            {reply, table_not_activated_response(Table),
             State}
    end.



%%
-spec make_rpberrresp(integer(), string()) -> #rpberrorresp{}.
make_rpberrresp(Code, Message) ->
    #rpberrorresp{errcode = Code,
                  errmsg = lists:flatten(Message)}.

%%
-spec missing_helper_module(Table::binary(),
                            BucketProps::{error, any()} | [proplists:property()])
                           -> #rpberrorresp{}.
missing_helper_module(Table, {error, _}) ->
    missing_type_response(Table);
missing_helper_module(Table, BucketProps)
  when is_binary(Table), is_list(BucketProps) ->
    case lists:keymember(ddl, 1, BucketProps) of
        true  -> missing_table_module_response(Table);
        false -> not_timeseries_type_response(Table)
    end.

%%
-spec missing_type_response(Table::binary()) -> #rpberrorresp{}.
missing_type_response(Table) ->
    make_rpberrresp(
      ?E_MISSING_TYPE,
      flat_format("Time Series table ~s does not exist.", [Table])).

%%
-spec not_timeseries_type_response(Table::binary()) -> #rpberrorresp{}.
not_timeseries_type_response(Table) ->
    make_rpberrresp(
      ?E_NOT_TS_TYPE,
      flat_format("Attempt Time Series operation on non Time Series table ~s.", [Table])).

-spec missing_table_module_response(Table::binary()) -> #rpberrorresp{}.
missing_table_module_response(Table) ->
    make_rpberrresp(
      ?E_MISSING_TS_MODULE,
      flat_format("The compiled module for Time Series table ~s cannot be loaded.", [Table])).

-spec key_element_count_mismatch(Got::integer(), Need::integer()) -> #rpberrorresp{}.
key_element_count_mismatch(Got, Need) ->
    make_rpberrresp(
      ?E_BAD_KEY_LENGTH,
      flat_format("Key element count mismatch (key has ~b elements but ~b supplied).", [Need, Got])).

-spec validate_rows_error_response([string()]) ->#rpberrorresp{}.
validate_rows_error_response(BadRowIdxs) ->
    BadRowsString = string:join(BadRowIdxs,", "),
    make_rpberrresp(
      ?E_IRREG,
      flat_format("Invalid data found at row index(es) ~s", [BadRowsString])).

failed_put_response(ErrorCount) ->
    make_rpberrresp(
      ?E_PUT,
      flat_format("Failed to put ~b record(s)", [ErrorCount])).

failed_delete_response(Reason) ->
    make_rpberrresp(
      ?E_DELETE,
      flat_format("Failed to delete record: ~p", [Reason])).

failed_listkeys_response(Reason) ->
    make_rpberrresp(
      ?E_LISTKEYS,
      flat_format("Failed to list keys: ~p", [Reason])).

table_create_fail_response(Table, Reason) ->
    make_rpberrresp(
      ?E_CREATE, flat_format("Failed to create table ~s: ~p", [Table, Reason])).

table_activate_fail_response(Table) ->
    make_rpberrresp(
      ?E_ACTIVATE,
      flat_format("Failed to activate table ~s", [Table])).

table_not_activated_response(Table) ->
    make_rpberrresp(
      ?E_TABLE_INACTIVE,
      flat_format("~ts is not an active table.", [Table])).

table_created_missing_response(Table) ->
    make_rpberrresp(
      ?E_CREATED_GHOST,
      flat_format("Table ~s has been created but found missing", [Table])).

to_string(X) ->
    flat_format("~p", [X]).

%% Returns a tuple with a list of request IDs and an error tally
invoke_async_put(BuildRObjFun, AsyncPutFun, _BatchPutFun, {individual, Records}) ->
    lists:map(fun(Record) ->
                      {LK, RObj} = BuildRObjFun(Record),
                      {ok, ReqId} = AsyncPutFun(RObj, LK),
                      ReqId
                end,
              Records);
invoke_async_put(BuildRObjFun, _AsyncPutFun, BatchPutFun, {batches, Batches}) ->
    lists:map(fun(Batch) ->
                      RObjs = lists:map(BuildRObjFun, Batch),
                      {ok, ReqId} = BatchPutFun(RObjs),
                      ReqId
                end,
              Batches).

%% helpers to make various error responses

-spec make_tsqueryresp([] | {[riak_pb_ts_codec:tscolumnname()],
                             [riak_pb_ts_codec:tscolumntype()],
                             [[riak_pb_ts_codec:ldbvalue()]]}) -> #tsqueryresp{}.
make_tsqueryresp({_, _, []}) ->
    #tsqueryresp{columns = [], rows = []};
make_tsqueryresp({ColumnNames, ColumnTypes, JustRows}) ->
    #tsqueryresp{columns = make_tscolumndescription_list(ColumnNames, ColumnTypes),
                 rows = riak_pb_ts_codec:encode_rows(ColumnTypes, JustRows)}.

-spec make_describe_response([[term()]]) -> #tsqueryresp{}.
make_describe_response(DescribeTableRows) ->
    ColumnNames = [<<"Column">>, <<"Type">>, <<"Is Null">>, <<"Primary Key">>, <<"Local Key">>],
    ColumnTypes = [   varchar,     varchar,     boolean,        sint64,             sint64    ],
    #tsqueryresp{columns = make_tscolumndescription_list(ColumnNames, ColumnTypes),
                 rows = riak_pb_ts_codec:encode_rows(ColumnTypes, DescribeTableRows)}.

-spec get_column_types(list(binary()), module()) -> [riak_pb_ts_codec:tscolumntype()].
get_column_types(ColumnNames, Mod) ->
    [Mod:get_field_type([N]) || N <- ColumnNames].

-spec make_tscolumndescription_list([binary()], [riak_pb_ts_codec:tscolumntype()]) ->
                                           [#tscolumndescription{}].
make_tscolumndescription_list(ColumnNames, ColumnTypes) ->
    [#tscolumndescription{name = Name, type = riak_pb_ts_codec:encode_field_type(Type)}
     || {Name, Type} <- lists:zip(ColumnNames, ColumnTypes)].

make_decoder_error_response({LineNo, riak_ql_parser, Msg}) when is_integer(LineNo) ->
    make_rpberrresp(?E_PARSE_ERROR, flat_format("~ts", [Msg]));
make_decoder_error_response({Token, riak_ql_parser, _}) when is_binary(Token) ->
    make_rpberrresp(?E_PARSE_ERROR, flat_format("Unexpected token '~s'", [Token]));
make_decoder_error_response({Token, riak_ql_parser, _}) ->
    make_rpberrresp(?E_PARSE_ERROR, flat_format("Unexpected token '~p'", [Token]));
make_decoder_error_response(Error) ->
    Error.

flat_format(Format, Args) ->
    lists:flatten(io_lib:format(Format, Args)).

-ifdef(TEST).
-include_lib("eunit/include/eunit.hrl").

missing_helper_module_missing_type_test() ->
    ?assertMatch(
        #rpberrorresp{errcode = ?E_MISSING_TYPE },
        missing_helper_module(<<"mytype">>, {error, any})
    ).

missing_helper_module_not_ts_type_test() ->
    ?assertMatch(
        #rpberrorresp{errcode = ?E_NOT_TS_TYPE },
        missing_helper_module(<<"mytype">>, []) % no ddl property
    ).

%% if the bucket properties exist and they contain a ddl property then
%% the bucket properties are in the correct state but the module is still
%% missing.
missing_helper_module_test() ->
    ?assertMatch(
        #rpberrorresp{errcode = ?E_MISSING_TS_MODULE },
        missing_helper_module(<<"mytype">>, [{ddl, ?DDL{}}])
    ).

test_helper_validate_rows_mod() ->
    {ddl, DDL, []} =
        riak_ql_parser:ql_parse(
          riak_ql_lexer:get_tokens(
            "CREATE TABLE mytable ("
            "family VARCHAR NOT NULL,"
            "series VARCHAR NOT NULL,"
            "time TIMESTAMP NOT NULL,"
            "PRIMARY KEY ((family, series, quantum(time, 1, 'm')),"
            " family, series, time))")),
    riak_ql_ddl_compiler:compile_and_load_from_tmp(DDL).

validate_rows_empty_test() ->
    {module, Mod} = test_helper_validate_rows_mod(),
    ?assertEqual(
        [],
        validate_rows(Mod, [])
    ).

validate_rows_1_test() ->
    {module, Mod} = test_helper_validate_rows_mod(),
    ?assertEqual(
        [],
        validate_rows(Mod, [{<<"f">>, <<"s">>, 11}])
    ).

validate_rows_bad_1_test() ->
    {module, Mod} = test_helper_validate_rows_mod(),
    ?assertEqual(
        ["1"],
        validate_rows(Mod, [{}])
    ).

validate_rows_bad_2_test() ->
    {module, Mod} = test_helper_validate_rows_mod(),
    ?assertEqual(
        ["1", "3", "4"],
        validate_rows(Mod, [{}, {<<"f">>, <<"s">>, 11}, {a, <<"s">>, 12}, "hithere"])
    ).

validate_rows_error_response_1_test() ->
    Msg = "Invalid data found at row index(es) ",
    ?assertEqual(
        #rpberrorresp{errcode = ?E_IRREG,
                      errmsg = Msg ++ "1" },
        validate_rows_error_response(["1"])
    ).

validate_rows_error_response_2_test() ->
    Msg = "Invalid data found at row index(es) ",
    ?assertEqual(
        #rpberrorresp{errcode = ?E_IRREG,
                      errmsg = Msg ++ "1, 2, 3" },
        validate_rows_error_response(["1", "2", "3"])
    ).

batch_1_test() ->
    ?assertEqual(lists:reverse([[1, 2, 3, 4], [5, 6, 7, 8], [9]]),
                 create_batches([1, 2, 3, 4, 5, 6, 7, 8, 9], 4)).

batch_2_test() ->
    ?assertEqual(lists:reverse([[1, 2, 3, 4], [5, 6, 7, 8], [9, 10]]),
                 create_batches([1, 2, 3, 4, 5, 6, 7, 8, 9, 10], 4)).

batch_3_test() ->
    ?assertEqual(lists:reverse([[1, 2, 3], [4, 5, 6], [7, 8, 9]]),
                 create_batches([1, 2, 3, 4, 5, 6, 7, 8, 9], 3)).

batch_undersized1_test() ->
    ?assertEqual([[1, 2, 3, 4, 5, 6]],
                 create_batches([1, 2, 3, 4, 5, 6], 6)).

batch_undersized2_test() ->
    ?assertEqual([[1, 2, 3, 4, 5, 6]],
                 create_batches([1, 2, 3, 4, 5, 6], 7)).

batch_almost_undersized_test() ->
    ?assertEqual(lists:reverse([[1, 2, 3, 4, 5], [6]]),
                 create_batches([1, 2, 3, 4, 5, 6], 5)).

validate_make_insert_row_basic_test() ->
    Data = [{integer,4}, {binary,<<"bamboozle">>}, {float, 3.14}],
    Positions = [3, 1, 2],
    Row = {undefined, undefined, undefined},
    Result = make_insert_row(Data, Positions, Row),
    ?assertEqual(
        {ok, {<<"bamboozle">>, 3.14, 4}},
        Result
    ).

validate_make_insert_row_too_many_test() ->
    Data = [{integer,4}, {binary,<<"bamboozle">>}, {float, 3.14}, {integer, 8}],
    Positions = [3, 1, 2],
    Row = {undefined, undefined, undefined},
    Result = make_insert_row(Data, Positions, Row),
    ?assertEqual(
        {error, "too many values"},
        Result
    ).


validate_xlate_insert_to_putdata_ok_test() ->
    Empty = list_to_tuple(lists:duplicate(5, undefined)),
    Values = [[{integer, 4}, {binary, <<"babs">>}, {float, 5.67}, {binary, <<"bingo">>}],
              [{integer, 8}, {binary, <<"scat">>}, {float, 7.65}, {binary, <<"yolo!">>}]],
    Positions = [5, 3, 1, 2, 4],
    Result = xlate_insert_to_putdata(Values, Positions, Empty),
    ?assertEqual(
        {ok,[{5.67,<<"bingo">>,<<"babs">>,undefined,4},
             {7.65,<<"yolo!">>,<<"scat">>,undefined,8}]},
        Result
    ).

validate_xlate_insert_to_putdata_too_many_values_test() ->
    Empty = list_to_tuple(lists:duplicate(5, undefined)),
    Values = [[{integer, 4}, {binary, <<"babs">>}, {float, 5.67}, {binary, <<"bingo">>}, {integer, 7}],
           [{integer, 8}, {binary, <<"scat">>}, {float, 7.65}, {binary, <<"yolo!">>}]],
    Positions = [3, 1, 2, 4],
    Result = xlate_insert_to_putdata(Values, Positions, Empty),
    ?assertEqual(
        {error,"too many values in row index(es) 1"},
        Result
    ).

-endif.<|MERGE_RESOLUTION|>--- conflicted
+++ resolved
@@ -855,17 +855,13 @@
 %% query
 %%
 
-<<<<<<< HEAD
-sub_tsqueryreq(_Mod, DDL, SQL, State) ->
-    profiler:perf_profile({start, 3, ?FNNAME()}),
-    Ret =
-=======
 -spec sub_tsqueryreq(module(), #ddl_v1{},
                      ?SQL_SELECT{} | #riak_sql_describe_v1{} | #riak_sql_insert_v1{},
                      #state{}) ->
                      {reply, #tsqueryresp{} | #rpberrorresp{}, #state{}}.
 sub_tsqueryreq(Mod, DDL, SQL, State) ->
->>>>>>> 21b0426b
+    profiler:perf_profile({start, 3, ?FNNAME()}),
+    Ret =
     case riak_kv_qry:submit(SQL, DDL) of
         {ok, Data}  ->
             {reply, make_tsquery_resp(Mod, SQL, Data), State};
@@ -887,12 +883,9 @@
 
         {error, Reason} ->
             {reply, make_rpberrresp(?E_SUBMIT, to_string(Reason)), State}
-<<<<<<< HEAD
     end,
     profiler:perf_profile({stop, 3}),
     Ret.
-=======
-    end.
 
 make_tsquery_resp(_Mod, ?SQL_SELECT{}, Data) ->
     make_tsqueryresp(Data);
@@ -900,7 +893,6 @@
     make_describe_response(Data);
 make_tsquery_resp(Mod, SQL = #riak_sql_insert_v1{}, _Data) ->
     make_insert_response(Mod, SQL).
->>>>>>> 21b0426b
 
 %% ---------------------------------------------------
 %% local functions
