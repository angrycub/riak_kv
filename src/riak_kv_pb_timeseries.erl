%% -------------------------------------------------------------------
%%
%% riak_kv_pb_timeseries.erl: Riak TS protobuf callbacks
%%
%% Copyright (c) 2015 Basho Technologies, Inc.
%%
%% This file is provided to you under the Apache License,
%% Version 2.0 (the "License"); you may not use this file
%% except in compliance with the License.  You may obtain
%% a copy of the License at
%%
%%   http://www.apache.org/licenses/LICENSE-2.0
%%
%% Unless required by applicable law or agreed to in writing,
%% software distributed under the License is distributed on an
%% "AS IS" BASIS, WITHOUT WARRANTIES OR CONDITIONS OF ANY
%% KIND, either express or implied.  See the License for the
%% specific language governing permissions and limitations
%% under the License.
%%
%% -------------------------------------------------------------------
%% @doc Callbacks for TS protobuf messages [codes 90..93]

-module(riak_kv_pb_timeseries).

-include("src/riak_kv_wm_raw.hrl").  %% for ?MD_LI_IDX
-include_lib("riak_pb/include/riak_kv_pb.hrl").
-include_lib("riak_ql/include/riak_ql_ddl.hrl").
-include("riak_kv_qry_queue.hrl").  %% for query_id().

-behaviour(riak_api_pb_service).

-export([init/0,
         decode/2,
         encode/1,
         process/2,
         process_stream/3]).

-record(state, {}).

<<<<<<< HEAD
%% temporary fix - Andrei's should overwrite with proper nos
-define(E_SUBMIT,   99991).
-define(E_FETCH,    99992).
-define(E_IRREG,    99993).
-define(E_PUT,      99994).
-define(E_NOCREATE, 99995).
=======
%% these error codes are obviously local to this module,
%% until a central place for error numbers is defined
-define(E_SUBMIT,   1).
-define(E_FETCH,    2).
-define(E_IRREG,    3).
-define(E_PUT,      4).
-define(E_NOCREATE, 5).
>>>>>>> 67cbcc3a

-define(FETCH_RETRIES, 10).  %% TODO make it configurable in tsqueryreq


-spec init() -> any().
init() ->
    #state{}.


-spec decode(integer(), binary()) ->
                    {ok, #ddl_v1{} | #riak_sql_v1{} | #tsputreq{},
                     {PermSpec::string(), Table::binary()}}.
decode(Code, Bin) ->
    Msg = riak_pb_codec:decode(Code, Bin),
    case Msg of
        #tsqueryreq{query = Q}->
            DecodedQuery = decode_query(Q),
            PermAndTarget = decode_query_permissions(DecodedQuery),
            {ok, DecodedQuery, PermAndTarget};
        #tsputreq{table = Table} ->
            {ok, Msg, {"riak_kv.ts_put", Table}}
    end.


-spec encode(tuple()) -> {ok, iolist()}.
encode(Message) ->
    {ok, riak_pb_codec:encode(Message)}.


-spec process(atom() | #ddl_v1{} | #riak_sql_v1{} | #tsputreq{}, #state{}) ->
                     {reply, #tsqueryresp{} | #rpberrorresp{}, #state{}}.
%% @ignore CREATE TABLE
process(#ddl_v1{}, State) ->
    %% {module, Module} = riak_ql_ddl_compiler:make_helper_mod(DDL),
    %% and what do we do with this DDL?
    %% isn't bucket creation (primarily) effected via bucket activation (via riak-admin)?
    {reply, make_rpberrresp(?E_NOCREATE,
                            "CREATE TABLE not supported via client interface;"
                            " use riak-admin command instead"),
     State};

%% @ignore INSERT (as if)
process(#tsputreq{rows = []}, State) ->
    {reply, #tsputresp{}, State};
process(#tsputreq{table = Table, columns = _Columns, rows = Rows}, State) ->
    Mod = riak_ql_ddl:make_module_name(Table),
    Data = riak_pb_ts_codec:decode_rows(Rows),
    %% validate only the first row as we trust the client to send us
    %% perfectly uniform data wrt types and order
    case Mod:validate_obj(hd(Data)) of
        true ->
            %% however, prevent bad data to crash us
            try
                case put_data(Data, Table, Mod) of
                    0 ->
                        {reply, #tsputresp{}, State};
                    ErrorCount ->
                        {reply, make_rpberrresp(
                                  ?E_PUT, io_lib:format("Failed to put ~b record(s)", [ErrorCount])),
                         State}
                end
            catch
                Class:Exception ->
                    {reply, make_rpberrresp(?E_IRREG, {Class, Exception})}
            end;
        false ->
                {reply, make_rpberrresp(?E_IRREG, "Invalid data")}
    end;

%% @ignore SELECT
process(SQL = #riak_sql_v1{'FROM' = Bucket}, State) ->
    Mod = riak_ql_ddl:make_module_name(Bucket),
    DDL = Mod:get_ddl(),
    case riak_kv_qry:submit(SQL, DDL) of
        {ok, QId} ->
            case fetch_with_patience(QId, ?FETCH_RETRIES) of
                {ok, Data} ->
                    {reply, make_tsqueryresp(Data, fun Mod:get_field_type/1), State};
                {error, Reason} ->
                    {reply, make_rpberrresp(?E_FETCH, Reason), State}
            end;
        {error, Reason} ->
            {reply, make_rpberrresp(?E_SUBMIT, Reason), State}
    end.


%% TODO: implement
process_stream(_, _, State)->
    {ignore, State}.

decode_query(Query) ->
    case Query of
        #tsinterpolation{base=BaseQuery, interpolations=_Interpolations} ->
            Lexed = riak_ql_lexer:get_tokens(binary_to_list(BaseQuery)),
            {ok, Parsed} = riak_ql_parser:parse(Lexed),
            Parsed
    end.


%% ---------------------------------------------------
%% local functions
%% ---------------------------------------------------

-spec make_rpberrresp(integer(), term()) -> #rpberrorresp{}.
make_rpberrresp(Code, Reason) ->
    #rpberrorresp{errcode = Code,
                  errmsg = lists:flatten(
                             io_lib:format("~p", [Reason]))}.


-spec decode_query_permissions(#ddl_v1{} | #riak_sql_v1{}) -> {string(), binary()}.
decode_query_permissions(#ddl_v1{bucket=NewBucket}) ->
    {"riak_kv.ts_create_table", NewBucket};
decode_query_permissions(#riak_sql_v1{'FROM'=Bucket}) ->
    {"riak_kv.ts_query", Bucket}.


%% ---------------------------------------------------
% functions supporting INSERT


-spec put_data(list(list(riak_pb_ts_codec:ldbvalue())), binary(), module()) -> integer().
%% @ignore return count of records we failed to put
put_data(Data, Table, Mod) ->
    DDL = Mod:get_ddl(),
    lists:foldl(
      fun(Raw, ErrorsCnt) ->
              Obj_ = Mod:add_column_info(Raw),
              Obj  = eleveldb_ts:encode_record(Obj_),

              PK_  = riak_ql_ddl:get_partition_key(DDL, Raw),
              PK   = eleveldb_ts:encode_key(PK_),
              LK_  = riak_ql_ddl:get_local_key(DDL, Raw),
              LK   = eleveldb_ts:encode_key(LK_),

              RObj0 = riak_object:new(Table, PK, Obj),
              MD_ = riak_object:get_update_metadata(RObj0),
              MD  = dict:store(?MD_LI_IDX, LK, MD_),
              RObj = riak_object:update_metadata(RObj0, MD),

              case riak_client:put(RObj, {riak_client, [node(), undefined]}) of
                  {error, _Why} ->
                      ErrorsCnt + 1;
                  _Ok ->
                      ErrorsCnt
              end
      end,
      0, Data).


%% ---------------------------------------------------
% functions supporting SELECT

-spec fetch_with_patience(query_id(), non_neg_integer()) ->
                                 {ok, [[{Key::binary(), riak_pb_ts_codec:ldbvalue()}]]} |
                                 {error, atom()}.
fetch_with_patience(QId, 0) ->
    lager:info("Query results on qid ~p not available after ~b secs\n", [QId, ?FETCH_RETRIES]),
    {ok, []};
fetch_with_patience(QId, N) ->
    case riak_kv_qry_queue:fetch(QId) of
        {error, in_progress} ->
            timer:sleep(1000),
            fetch_with_patience(QId, N-1);
        Result ->
            Result
    end.


-spec make_tsqueryresp([[{binary(), term()}]], fun()) ->
                              #tsqueryresp{}.
make_tsqueryresp([], _Fun) ->
    #tsqueryresp{columns = [], rows = []};
make_tsqueryresp(Rows, GetFieldTypeF) ->
    %% get types and take the ordering of columns in the batches
    ARecord = hd(Rows),
    %% plain column names need to be represented as a single-element list
    ColumnNames = [[C] || {C, _V} <- ARecord],
    ColumnTypes = lists:map(fun(C) -> riak_pb_ts_codec:encode_field_type(GetFieldTypeF(C)) end, ColumnNames),
    %% drop column names in row data
    JustRows =
        lists:map(
          fun(Row) -> [C || {_K, C} <- Row] end,
          Rows),
    #tsqueryresp{columns = [#tscolumndescription{name = Name, type = Type}
                            || {Name, Type} <- lists:zip(ColumnNames, ColumnTypes)],
                 rows = riak_pb_ts_codec:encode_rows(JustRows)}.<|MERGE_RESOLUTION|>--- conflicted
+++ resolved
@@ -38,14 +38,6 @@
 
 -record(state, {}).
 
-<<<<<<< HEAD
-%% temporary fix - Andrei's should overwrite with proper nos
--define(E_SUBMIT,   99991).
--define(E_FETCH,    99992).
--define(E_IRREG,    99993).
--define(E_PUT,      99994).
--define(E_NOCREATE, 99995).
-=======
 %% these error codes are obviously local to this module,
 %% until a central place for error numbers is defined
 -define(E_SUBMIT,   1).
@@ -53,7 +45,6 @@
 -define(E_IRREG,    3).
 -define(E_PUT,      4).
 -define(E_NOCREATE, 5).
->>>>>>> 67cbcc3a
 
 -define(FETCH_RETRIES, 10).  %% TODO make it configurable in tsqueryreq
 
